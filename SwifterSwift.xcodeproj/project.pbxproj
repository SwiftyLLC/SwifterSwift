// !$*UTF8*$!
{
	archiveVersion = 1;
	classes = {
	};
	objectVersion = 54;
	objects = {

/* Begin PBXBuildFile section */
		0722CB3820C2E46C00C6C1B6 /* UIWindowExtensions.swift in Sources */ = {isa = PBXBuildFile; fileRef = 0722CB3720C2E46B00C6C1B6 /* UIWindowExtensions.swift */; };
		0722CB3A20C2E49A00C6C1B6 /* UIWindowExtensionsTests.swift in Sources */ = {isa = PBXBuildFile; fileRef = 0722CB3920C2E49900C6C1B6 /* UIWindowExtensionsTests.swift */; };
		0726D7771F7C199E0028CAB5 /* ColorExtensions.swift in Sources */ = {isa = PBXBuildFile; fileRef = 0726D7761F7C199E0028CAB5 /* ColorExtensions.swift */; };
		0726D77A1F7C24830028CAB5 /* ColorExtensions.swift in Sources */ = {isa = PBXBuildFile; fileRef = 0726D7761F7C199E0028CAB5 /* ColorExtensions.swift */; };
		0726D77B1F7C24840028CAB5 /* ColorExtensions.swift in Sources */ = {isa = PBXBuildFile; fileRef = 0726D7761F7C199E0028CAB5 /* ColorExtensions.swift */; };
		0726D77C1F7C24840028CAB5 /* ColorExtensions.swift in Sources */ = {isa = PBXBuildFile; fileRef = 0726D7761F7C199E0028CAB5 /* ColorExtensions.swift */; };
		074C8D81224F86450050F040 /* MKMapViewExtensions.swift in Sources */ = {isa = PBXBuildFile; fileRef = 074C8D80224F86450050F040 /* MKMapViewExtensions.swift */; };
		074C8D82224F86450050F040 /* MKMapViewExtensions.swift in Sources */ = {isa = PBXBuildFile; fileRef = 074C8D80224F86450050F040 /* MKMapViewExtensions.swift */; };
		074C8D83224F86450050F040 /* MKMapViewExtensions.swift in Sources */ = {isa = PBXBuildFile; fileRef = 074C8D80224F86450050F040 /* MKMapViewExtensions.swift */; };
		074EAF1B1F7BA68B00C74636 /* UIFontExtensions.swift in Sources */ = {isa = PBXBuildFile; fileRef = 074EAF1A1F7BA68B00C74636 /* UIFontExtensions.swift */; };
		074EAF1C1F7BA68B00C74636 /* UIFontExtensions.swift in Sources */ = {isa = PBXBuildFile; fileRef = 074EAF1A1F7BA68B00C74636 /* UIFontExtensions.swift */; };
		074EAF1D1F7BA68B00C74636 /* UIFontExtensions.swift in Sources */ = {isa = PBXBuildFile; fileRef = 074EAF1A1F7BA68B00C74636 /* UIFontExtensions.swift */; };
		074EAF1F1F7BA74700C74636 /* UIFontExtensionsTests.swift in Sources */ = {isa = PBXBuildFile; fileRef = 074EAF1E1F7BA74600C74636 /* UIFontExtensionsTests.swift */; };
		074EAF201F7BA74700C74636 /* UIFontExtensionsTests.swift in Sources */ = {isa = PBXBuildFile; fileRef = 074EAF1E1F7BA74600C74636 /* UIFontExtensionsTests.swift */; };
		0770035920729B040095F09A /* MKPolylineExtensions.swift in Sources */ = {isa = PBXBuildFile; fileRef = 784C752E2051BD26001C48DD /* MKPolylineExtensions.swift */; };
		077BA08A1F6BE81F00D9C4AC /* URLRequestExtensions.swift in Sources */ = {isa = PBXBuildFile; fileRef = 077BA0891F6BE81F00D9C4AC /* URLRequestExtensions.swift */; };
		077BA08B1F6BE81F00D9C4AC /* URLRequestExtensions.swift in Sources */ = {isa = PBXBuildFile; fileRef = 077BA0891F6BE81F00D9C4AC /* URLRequestExtensions.swift */; };
		077BA08C1F6BE81F00D9C4AC /* URLRequestExtensions.swift in Sources */ = {isa = PBXBuildFile; fileRef = 077BA0891F6BE81F00D9C4AC /* URLRequestExtensions.swift */; };
		077BA08D1F6BE81F00D9C4AC /* URLRequestExtensions.swift in Sources */ = {isa = PBXBuildFile; fileRef = 077BA0891F6BE81F00D9C4AC /* URLRequestExtensions.swift */; };
		077BA08F1F6BE83600D9C4AC /* UserDefaultsExtensions.swift in Sources */ = {isa = PBXBuildFile; fileRef = 077BA08E1F6BE83600D9C4AC /* UserDefaultsExtensions.swift */; };
		077BA0901F6BE83600D9C4AC /* UserDefaultsExtensions.swift in Sources */ = {isa = PBXBuildFile; fileRef = 077BA08E1F6BE83600D9C4AC /* UserDefaultsExtensions.swift */; };
		077BA0911F6BE83600D9C4AC /* UserDefaultsExtensions.swift in Sources */ = {isa = PBXBuildFile; fileRef = 077BA08E1F6BE83600D9C4AC /* UserDefaultsExtensions.swift */; };
		077BA0921F6BE83600D9C4AC /* UserDefaultsExtensions.swift in Sources */ = {isa = PBXBuildFile; fileRef = 077BA08E1F6BE83600D9C4AC /* UserDefaultsExtensions.swift */; };
		077BA09E1F6BEA4900D9C4AC /* URLRequestExtensionsTests.swift in Sources */ = {isa = PBXBuildFile; fileRef = 077BA0941F6BE98500D9C4AC /* URLRequestExtensionsTests.swift */; };
		077BA09F1F6BEA4900D9C4AC /* URLRequestExtensionsTests.swift in Sources */ = {isa = PBXBuildFile; fileRef = 077BA0941F6BE98500D9C4AC /* URLRequestExtensionsTests.swift */; };
		077BA0A01F6BEA4A00D9C4AC /* URLRequestExtensionsTests.swift in Sources */ = {isa = PBXBuildFile; fileRef = 077BA0941F6BE98500D9C4AC /* URLRequestExtensionsTests.swift */; };
		077BA0B91F6BEA6A00D9C4AC /* UserDefaultsExtensionsTests.swift in Sources */ = {isa = PBXBuildFile; fileRef = 077BA0991F6BE99F00D9C4AC /* UserDefaultsExtensionsTests.swift */; };
		077BA0BA1F6BEA6A00D9C4AC /* UserDefaultsExtensionsTests.swift in Sources */ = {isa = PBXBuildFile; fileRef = 077BA0991F6BE99F00D9C4AC /* UserDefaultsExtensionsTests.swift */; };
		077BA0BB1F6BEA6B00D9C4AC /* UserDefaultsExtensionsTests.swift in Sources */ = {isa = PBXBuildFile; fileRef = 077BA0991F6BE99F00D9C4AC /* UserDefaultsExtensionsTests.swift */; };
		0782A5AF23DA985B00E562C0 /* CLLocationArrayExtensions.swift in Sources */ = {isa = PBXBuildFile; fileRef = 0782A5AE23DA985B00E562C0 /* CLLocationArrayExtensions.swift */; };
		0782A5B223DA98C000E562C0 /* CLLocationArrayExtensionsTests.swift in Sources */ = {isa = PBXBuildFile; fileRef = 0782A5B023DA989F00E562C0 /* CLLocationArrayExtensionsTests.swift */; };
		0782A5B323DA98C100E562C0 /* CLLocationArrayExtensionsTests.swift in Sources */ = {isa = PBXBuildFile; fileRef = 0782A5B023DA989F00E562C0 /* CLLocationArrayExtensionsTests.swift */; };
		0782A5B423DA98C100E562C0 /* CLLocationArrayExtensionsTests.swift in Sources */ = {isa = PBXBuildFile; fileRef = 0782A5B023DA989F00E562C0 /* CLLocationArrayExtensionsTests.swift */; };
		0782A5B523DA98C900E562C0 /* CLLocationArrayExtensions.swift in Sources */ = {isa = PBXBuildFile; fileRef = 0782A5AE23DA985B00E562C0 /* CLLocationArrayExtensions.swift */; };
		0782A5B623DA98C900E562C0 /* CLLocationArrayExtensions.swift in Sources */ = {isa = PBXBuildFile; fileRef = 0782A5AE23DA985B00E562C0 /* CLLocationArrayExtensions.swift */; };
		0782A5B723DA98CA00E562C0 /* CLLocationArrayExtensions.swift in Sources */ = {isa = PBXBuildFile; fileRef = 0782A5AE23DA985B00E562C0 /* CLLocationArrayExtensions.swift */; };
		078916DA2076077000AC0665 /* FloatingPointExtensionsTests.swift in Sources */ = {isa = PBXBuildFile; fileRef = 078916D92076077000AC0665 /* FloatingPointExtensionsTests.swift */; };
		078916DB2076077000AC0665 /* FloatingPointExtensionsTests.swift in Sources */ = {isa = PBXBuildFile; fileRef = 078916D92076077000AC0665 /* FloatingPointExtensionsTests.swift */; };
		078916DC2076077000AC0665 /* FloatingPointExtensionsTests.swift in Sources */ = {isa = PBXBuildFile; fileRef = 078916D92076077000AC0665 /* FloatingPointExtensionsTests.swift */; };
		078916DE20760DA700AC0665 /* SignedIntegerExtensionsTests.swift in Sources */ = {isa = PBXBuildFile; fileRef = 078916DD20760DA700AC0665 /* SignedIntegerExtensionsTests.swift */; };
		078916DF20760DA700AC0665 /* SignedIntegerExtensionsTests.swift in Sources */ = {isa = PBXBuildFile; fileRef = 078916DD20760DA700AC0665 /* SignedIntegerExtensionsTests.swift */; };
		078916E020760DA700AC0665 /* SignedIntegerExtensionsTests.swift in Sources */ = {isa = PBXBuildFile; fileRef = 078916DD20760DA700AC0665 /* SignedIntegerExtensionsTests.swift */; };
		07898B901F278F0800558C97 /* SwifterSwift.h in Headers */ = {isa = PBXBuildFile; fileRef = 07898B8F1F278E6300558C97 /* SwifterSwift.h */; settings = {ATTRIBUTES = (Public, ); }; };
		07898B911F278F0C00558C97 /* SwifterSwift.h in Headers */ = {isa = PBXBuildFile; fileRef = 07898B8F1F278E6300558C97 /* SwifterSwift.h */; settings = {ATTRIBUTES = (Public, ); }; };
		07898B921F278F1000558C97 /* SwifterSwift.h in Headers */ = {isa = PBXBuildFile; fileRef = 07898B8F1F278E6300558C97 /* SwifterSwift.h */; settings = {ATTRIBUTES = (Public, ); }; };
		07898B931F278F1300558C97 /* SwifterSwift.h in Headers */ = {isa = PBXBuildFile; fileRef = 07898B8F1F278E6300558C97 /* SwifterSwift.h */; settings = {ATTRIBUTES = (Public, ); }; };
		07A1C447224FFDE4003272E4 /* UIApplicationExtensions.swift in Sources */ = {isa = PBXBuildFile; fileRef = 07A1C446224FFDE4003272E4 /* UIApplicationExtensions.swift */; };
		07A1C448224FFE16003272E4 /* UIApplicationExtensions.swift in Sources */ = {isa = PBXBuildFile; fileRef = 07A1C446224FFDE4003272E4 /* UIApplicationExtensions.swift */; };
		07A1C449224FFE17003272E4 /* UIApplicationExtensions.swift in Sources */ = {isa = PBXBuildFile; fileRef = 07A1C446224FFDE4003272E4 /* UIApplicationExtensions.swift */; };
		07A494E423C7CAAA00DFCBFC /* CLVisitExtensions.swift in Sources */ = {isa = PBXBuildFile; fileRef = 07A494E323C7CAAA00DFCBFC /* CLVisitExtensions.swift */; };
		07A494E523C7CAAA00DFCBFC /* CLVisitExtensions.swift in Sources */ = {isa = PBXBuildFile; fileRef = 07A494E323C7CAAA00DFCBFC /* CLVisitExtensions.swift */; };
		07A494E623C7CAAA00DFCBFC /* CLVisitExtensions.swift in Sources */ = {isa = PBXBuildFile; fileRef = 07A494E323C7CAAA00DFCBFC /* CLVisitExtensions.swift */; };
		07A494E723C7CAAA00DFCBFC /* CLVisitExtensions.swift in Sources */ = {isa = PBXBuildFile; fileRef = 07A494E323C7CAAA00DFCBFC /* CLVisitExtensions.swift */; };
		07A494EB23C7CAC500DFCBFC /* CLVisitExtensionsTests.swift in Sources */ = {isa = PBXBuildFile; fileRef = 07A494E823C7CAC500DFCBFC /* CLVisitExtensionsTests.swift */; };
		07A494EC23C7D60300DFCBFC /* CLVisitExtensionsTests.swift in Sources */ = {isa = PBXBuildFile; fileRef = 07A494E823C7CAC500DFCBFC /* CLVisitExtensionsTests.swift */; };
		07A494ED23C7D60400DFCBFC /* CLVisitExtensionsTests.swift in Sources */ = {isa = PBXBuildFile; fileRef = 07A494E823C7CAC500DFCBFC /* CLVisitExtensionsTests.swift */; };
		07B7F1921F5EB42000E6F910 /* UIAlertControllerExtensions.swift in Sources */ = {isa = PBXBuildFile; fileRef = 07B7F17C1F5EB41600E6F910 /* UIAlertControllerExtensions.swift */; };
		07B7F1931F5EB42000E6F910 /* UIBarButtonItemExtensions.swift in Sources */ = {isa = PBXBuildFile; fileRef = 07B7F17D1F5EB41600E6F910 /* UIBarButtonItemExtensions.swift */; };
		07B7F1941F5EB42000E6F910 /* UIButtonExtensions.swift in Sources */ = {isa = PBXBuildFile; fileRef = 07B7F17E1F5EB41600E6F910 /* UIButtonExtensions.swift */; };
		07B7F1951F5EB42000E6F910 /* UICollectionViewExtensions.swift in Sources */ = {isa = PBXBuildFile; fileRef = 07B7F17F1F5EB41600E6F910 /* UICollectionViewExtensions.swift */; };
		07B7F1971F5EB42000E6F910 /* UIImageExtensions.swift in Sources */ = {isa = PBXBuildFile; fileRef = 07B7F1811F5EB41600E6F910 /* UIImageExtensions.swift */; };
		07B7F1981F5EB42000E6F910 /* UIImageViewExtensions.swift in Sources */ = {isa = PBXBuildFile; fileRef = 07B7F1821F5EB41600E6F910 /* UIImageViewExtensions.swift */; };
		07B7F1991F5EB42000E6F910 /* UILabelExtensions.swift in Sources */ = {isa = PBXBuildFile; fileRef = 07B7F1831F5EB41600E6F910 /* UILabelExtensions.swift */; };
		07B7F19A1F5EB42000E6F910 /* UINavigationBarExtensions.swift in Sources */ = {isa = PBXBuildFile; fileRef = 07B7F1841F5EB41600E6F910 /* UINavigationBarExtensions.swift */; };
		07B7F19B1F5EB42000E6F910 /* UINavigationControllerExtensions.swift in Sources */ = {isa = PBXBuildFile; fileRef = 07B7F1851F5EB41600E6F910 /* UINavigationControllerExtensions.swift */; };
		07B7F19C1F5EB42000E6F910 /* UINavigationItemExtensions.swift in Sources */ = {isa = PBXBuildFile; fileRef = 07B7F1861F5EB41600E6F910 /* UINavigationItemExtensions.swift */; };
		07B7F19D1F5EB42000E6F910 /* UISearchBarExtensions.swift in Sources */ = {isa = PBXBuildFile; fileRef = 07B7F1871F5EB41600E6F910 /* UISearchBarExtensions.swift */; };
		07B7F19E1F5EB42000E6F910 /* UISegmentedControlExtensions.swift in Sources */ = {isa = PBXBuildFile; fileRef = 07B7F1881F5EB41600E6F910 /* UISegmentedControlExtensions.swift */; };
		07B7F19F1F5EB42000E6F910 /* UISliderExtensions.swift in Sources */ = {isa = PBXBuildFile; fileRef = 07B7F1891F5EB41600E6F910 /* UISliderExtensions.swift */; };
		07B7F1A01F5EB42000E6F910 /* UIStoryboardExtensions.swift in Sources */ = {isa = PBXBuildFile; fileRef = 07B7F18A1F5EB41600E6F910 /* UIStoryboardExtensions.swift */; };
		07B7F1A11F5EB42000E6F910 /* UISwitchExtensions.swift in Sources */ = {isa = PBXBuildFile; fileRef = 07B7F18B1F5EB41600E6F910 /* UISwitchExtensions.swift */; };
		07B7F1A21F5EB42000E6F910 /* UITabBarExtensions.swift in Sources */ = {isa = PBXBuildFile; fileRef = 07B7F18C1F5EB41600E6F910 /* UITabBarExtensions.swift */; };
		07B7F1A31F5EB42000E6F910 /* UITableViewExtensions.swift in Sources */ = {isa = PBXBuildFile; fileRef = 07B7F18D1F5EB41600E6F910 /* UITableViewExtensions.swift */; };
		07B7F1A41F5EB42000E6F910 /* UITextFieldExtensions.swift in Sources */ = {isa = PBXBuildFile; fileRef = 07B7F18E1F5EB41600E6F910 /* UITextFieldExtensions.swift */; };
		07B7F1A51F5EB42000E6F910 /* UITextViewExtensions.swift in Sources */ = {isa = PBXBuildFile; fileRef = 07B7F18F1F5EB41600E6F910 /* UITextViewExtensions.swift */; };
		07B7F1A61F5EB42000E6F910 /* UIViewControllerExtensions.swift in Sources */ = {isa = PBXBuildFile; fileRef = 07B7F1901F5EB41600E6F910 /* UIViewControllerExtensions.swift */; };
		07B7F1A71F5EB42000E6F910 /* UIViewExtensions.swift in Sources */ = {isa = PBXBuildFile; fileRef = 07B7F1911F5EB41600E6F910 /* UIViewExtensions.swift */; };
		07B7F1A81F5EB42000E6F910 /* UIAlertControllerExtensions.swift in Sources */ = {isa = PBXBuildFile; fileRef = 07B7F17C1F5EB41600E6F910 /* UIAlertControllerExtensions.swift */; };
		07B7F1A91F5EB42000E6F910 /* UIBarButtonItemExtensions.swift in Sources */ = {isa = PBXBuildFile; fileRef = 07B7F17D1F5EB41600E6F910 /* UIBarButtonItemExtensions.swift */; };
		07B7F1AA1F5EB42000E6F910 /* UIButtonExtensions.swift in Sources */ = {isa = PBXBuildFile; fileRef = 07B7F17E1F5EB41600E6F910 /* UIButtonExtensions.swift */; };
		07B7F1AB1F5EB42000E6F910 /* UICollectionViewExtensions.swift in Sources */ = {isa = PBXBuildFile; fileRef = 07B7F17F1F5EB41600E6F910 /* UICollectionViewExtensions.swift */; };
		07B7F1AD1F5EB42000E6F910 /* UIImageExtensions.swift in Sources */ = {isa = PBXBuildFile; fileRef = 07B7F1811F5EB41600E6F910 /* UIImageExtensions.swift */; };
		07B7F1AE1F5EB42000E6F910 /* UIImageViewExtensions.swift in Sources */ = {isa = PBXBuildFile; fileRef = 07B7F1821F5EB41600E6F910 /* UIImageViewExtensions.swift */; };
		07B7F1AF1F5EB42000E6F910 /* UILabelExtensions.swift in Sources */ = {isa = PBXBuildFile; fileRef = 07B7F1831F5EB41600E6F910 /* UILabelExtensions.swift */; };
		07B7F1B01F5EB42000E6F910 /* UINavigationBarExtensions.swift in Sources */ = {isa = PBXBuildFile; fileRef = 07B7F1841F5EB41600E6F910 /* UINavigationBarExtensions.swift */; };
		07B7F1B11F5EB42000E6F910 /* UINavigationControllerExtensions.swift in Sources */ = {isa = PBXBuildFile; fileRef = 07B7F1851F5EB41600E6F910 /* UINavigationControllerExtensions.swift */; };
		07B7F1B21F5EB42000E6F910 /* UINavigationItemExtensions.swift in Sources */ = {isa = PBXBuildFile; fileRef = 07B7F1861F5EB41600E6F910 /* UINavigationItemExtensions.swift */; };
		07B7F1B41F5EB42000E6F910 /* UISegmentedControlExtensions.swift in Sources */ = {isa = PBXBuildFile; fileRef = 07B7F1881F5EB41600E6F910 /* UISegmentedControlExtensions.swift */; };
		07B7F1B51F5EB42000E6F910 /* UISliderExtensions.swift in Sources */ = {isa = PBXBuildFile; fileRef = 07B7F1891F5EB41600E6F910 /* UISliderExtensions.swift */; };
		07B7F1B61F5EB42000E6F910 /* UIStoryboardExtensions.swift in Sources */ = {isa = PBXBuildFile; fileRef = 07B7F18A1F5EB41600E6F910 /* UIStoryboardExtensions.swift */; };
		07B7F1B71F5EB42000E6F910 /* UISwitchExtensions.swift in Sources */ = {isa = PBXBuildFile; fileRef = 07B7F18B1F5EB41600E6F910 /* UISwitchExtensions.swift */; };
		07B7F1B81F5EB42000E6F910 /* UITabBarExtensions.swift in Sources */ = {isa = PBXBuildFile; fileRef = 07B7F18C1F5EB41600E6F910 /* UITabBarExtensions.swift */; };
		07B7F1B91F5EB42000E6F910 /* UITableViewExtensions.swift in Sources */ = {isa = PBXBuildFile; fileRef = 07B7F18D1F5EB41600E6F910 /* UITableViewExtensions.swift */; };
		07B7F1BA1F5EB42000E6F910 /* UITextFieldExtensions.swift in Sources */ = {isa = PBXBuildFile; fileRef = 07B7F18E1F5EB41600E6F910 /* UITextFieldExtensions.swift */; };
		07B7F1BB1F5EB42000E6F910 /* UITextViewExtensions.swift in Sources */ = {isa = PBXBuildFile; fileRef = 07B7F18F1F5EB41600E6F910 /* UITextViewExtensions.swift */; };
		07B7F1BC1F5EB42000E6F910 /* UIViewControllerExtensions.swift in Sources */ = {isa = PBXBuildFile; fileRef = 07B7F1901F5EB41600E6F910 /* UIViewControllerExtensions.swift */; };
		07B7F1BD1F5EB42000E6F910 /* UIViewExtensions.swift in Sources */ = {isa = PBXBuildFile; fileRef = 07B7F1911F5EB41600E6F910 /* UIViewExtensions.swift */; };
		07B7F1BE1F5EB42200E6F910 /* UIAlertControllerExtensions.swift in Sources */ = {isa = PBXBuildFile; fileRef = 07B7F17C1F5EB41600E6F910 /* UIAlertControllerExtensions.swift */; };
		07B7F1BF1F5EB42200E6F910 /* UIBarButtonItemExtensions.swift in Sources */ = {isa = PBXBuildFile; fileRef = 07B7F17D1F5EB41600E6F910 /* UIBarButtonItemExtensions.swift */; };
		07B7F1C01F5EB42200E6F910 /* UIButtonExtensions.swift in Sources */ = {isa = PBXBuildFile; fileRef = 07B7F17E1F5EB41600E6F910 /* UIButtonExtensions.swift */; };
		07B7F1C11F5EB42200E6F910 /* UICollectionViewExtensions.swift in Sources */ = {isa = PBXBuildFile; fileRef = 07B7F17F1F5EB41600E6F910 /* UICollectionViewExtensions.swift */; };
		07B7F1C31F5EB42200E6F910 /* UIImageExtensions.swift in Sources */ = {isa = PBXBuildFile; fileRef = 07B7F1811F5EB41600E6F910 /* UIImageExtensions.swift */; };
		07B7F1C41F5EB42200E6F910 /* UIImageViewExtensions.swift in Sources */ = {isa = PBXBuildFile; fileRef = 07B7F1821F5EB41600E6F910 /* UIImageViewExtensions.swift */; };
		07B7F1C51F5EB42200E6F910 /* UILabelExtensions.swift in Sources */ = {isa = PBXBuildFile; fileRef = 07B7F1831F5EB41600E6F910 /* UILabelExtensions.swift */; };
		07B7F1C61F5EB42200E6F910 /* UINavigationBarExtensions.swift in Sources */ = {isa = PBXBuildFile; fileRef = 07B7F1841F5EB41600E6F910 /* UINavigationBarExtensions.swift */; };
		07B7F1C71F5EB42200E6F910 /* UINavigationControllerExtensions.swift in Sources */ = {isa = PBXBuildFile; fileRef = 07B7F1851F5EB41600E6F910 /* UINavigationControllerExtensions.swift */; };
		07B7F1C81F5EB42200E6F910 /* UINavigationItemExtensions.swift in Sources */ = {isa = PBXBuildFile; fileRef = 07B7F1861F5EB41600E6F910 /* UINavigationItemExtensions.swift */; };
		07B7F1CA1F5EB42200E6F910 /* UISegmentedControlExtensions.swift in Sources */ = {isa = PBXBuildFile; fileRef = 07B7F1881F5EB41600E6F910 /* UISegmentedControlExtensions.swift */; };
		07B7F1CB1F5EB42200E6F910 /* UISliderExtensions.swift in Sources */ = {isa = PBXBuildFile; fileRef = 07B7F1891F5EB41600E6F910 /* UISliderExtensions.swift */; };
		07B7F1CC1F5EB42200E6F910 /* UIStoryboardExtensions.swift in Sources */ = {isa = PBXBuildFile; fileRef = 07B7F18A1F5EB41600E6F910 /* UIStoryboardExtensions.swift */; };
		07B7F1CD1F5EB42200E6F910 /* UISwitchExtensions.swift in Sources */ = {isa = PBXBuildFile; fileRef = 07B7F18B1F5EB41600E6F910 /* UISwitchExtensions.swift */; };
		07B7F1CE1F5EB42200E6F910 /* UITabBarExtensions.swift in Sources */ = {isa = PBXBuildFile; fileRef = 07B7F18C1F5EB41600E6F910 /* UITabBarExtensions.swift */; };
		07B7F1CF1F5EB42200E6F910 /* UITableViewExtensions.swift in Sources */ = {isa = PBXBuildFile; fileRef = 07B7F18D1F5EB41600E6F910 /* UITableViewExtensions.swift */; };
		07B7F1D01F5EB42200E6F910 /* UITextFieldExtensions.swift in Sources */ = {isa = PBXBuildFile; fileRef = 07B7F18E1F5EB41600E6F910 /* UITextFieldExtensions.swift */; };
		07B7F1D11F5EB42200E6F910 /* UITextViewExtensions.swift in Sources */ = {isa = PBXBuildFile; fileRef = 07B7F18F1F5EB41600E6F910 /* UITextViewExtensions.swift */; };
		07B7F1D21F5EB42200E6F910 /* UIViewControllerExtensions.swift in Sources */ = {isa = PBXBuildFile; fileRef = 07B7F1901F5EB41600E6F910 /* UIViewControllerExtensions.swift */; };
		07B7F1D31F5EB42200E6F910 /* UIViewExtensions.swift in Sources */ = {isa = PBXBuildFile; fileRef = 07B7F1911F5EB41600E6F910 /* UIViewExtensions.swift */; };
		07B7F1D51F5EB43B00E6F910 /* ArrayExtensions.swift in Sources */ = {isa = PBXBuildFile; fileRef = 07B7F1661F5EB41600E6F910 /* ArrayExtensions.swift */; };
		07B7F1D61F5EB43B00E6F910 /* BoolExtensions.swift in Sources */ = {isa = PBXBuildFile; fileRef = 07B7F1671F5EB41600E6F910 /* BoolExtensions.swift */; };
		07B7F1D71F5EB43B00E6F910 /* CharacterExtensions.swift in Sources */ = {isa = PBXBuildFile; fileRef = 07B7F1681F5EB41600E6F910 /* CharacterExtensions.swift */; };
		07B7F1D81F5EB43B00E6F910 /* CollectionExtensions.swift in Sources */ = {isa = PBXBuildFile; fileRef = 07B7F1691F5EB41600E6F910 /* CollectionExtensions.swift */; };
		07B7F1D91F5EB43B00E6F910 /* DataExtensions.swift in Sources */ = {isa = PBXBuildFile; fileRef = 07B7F16A1F5EB41600E6F910 /* DataExtensions.swift */; };
		07B7F1DA1F5EB43B00E6F910 /* DateExtensions.swift in Sources */ = {isa = PBXBuildFile; fileRef = 07B7F16B1F5EB41600E6F910 /* DateExtensions.swift */; };
		07B7F1DB1F5EB43B00E6F910 /* DictionaryExtensions.swift in Sources */ = {isa = PBXBuildFile; fileRef = 07B7F16E1F5EB41600E6F910 /* DictionaryExtensions.swift */; };
		07B7F1DC1F5EB43B00E6F910 /* DoubleExtensions.swift in Sources */ = {isa = PBXBuildFile; fileRef = 07B7F16F1F5EB41600E6F910 /* DoubleExtensions.swift */; };
		07B7F1DD1F5EB43B00E6F910 /* FloatExtensions.swift in Sources */ = {isa = PBXBuildFile; fileRef = 07B7F1701F5EB41600E6F910 /* FloatExtensions.swift */; };
		07B7F1DE1F5EB43B00E6F910 /* FloatingPointExtensions.swift in Sources */ = {isa = PBXBuildFile; fileRef = 07B7F1711F5EB41600E6F910 /* FloatingPointExtensions.swift */; };
		07B7F1DF1F5EB43B00E6F910 /* IntExtensions.swift in Sources */ = {isa = PBXBuildFile; fileRef = 07B7F1721F5EB41600E6F910 /* IntExtensions.swift */; };
		07B7F1E01F5EB43B00E6F910 /* LocaleExtensions.swift in Sources */ = {isa = PBXBuildFile; fileRef = 07B7F1731F5EB41600E6F910 /* LocaleExtensions.swift */; };
		07B7F1E11F5EB43B00E6F910 /* OptionalExtensions.swift in Sources */ = {isa = PBXBuildFile; fileRef = 07B7F1741F5EB41600E6F910 /* OptionalExtensions.swift */; };
		07B7F1E21F5EB43B00E6F910 /* SignedIntegerExtensions.swift in Sources */ = {isa = PBXBuildFile; fileRef = 07B7F1751F5EB41600E6F910 /* SignedIntegerExtensions.swift */; };
		07B7F1E31F5EB43B00E6F910 /* SignedNumericExtensions.swift in Sources */ = {isa = PBXBuildFile; fileRef = 07B7F1761F5EB41600E6F910 /* SignedNumericExtensions.swift */; };
		07B7F1E41F5EB43B00E6F910 /* StringExtensions.swift in Sources */ = {isa = PBXBuildFile; fileRef = 07B7F1771F5EB41600E6F910 /* StringExtensions.swift */; };
		07B7F1E51F5EB43B00E6F910 /* URLExtensions.swift in Sources */ = {isa = PBXBuildFile; fileRef = 07B7F1781F5EB41600E6F910 /* URLExtensions.swift */; };
		07B7F1E71F5EB43B00E6F910 /* ArrayExtensions.swift in Sources */ = {isa = PBXBuildFile; fileRef = 07B7F1661F5EB41600E6F910 /* ArrayExtensions.swift */; };
		07B7F1E81F5EB43B00E6F910 /* BoolExtensions.swift in Sources */ = {isa = PBXBuildFile; fileRef = 07B7F1671F5EB41600E6F910 /* BoolExtensions.swift */; };
		07B7F1E91F5EB43B00E6F910 /* CharacterExtensions.swift in Sources */ = {isa = PBXBuildFile; fileRef = 07B7F1681F5EB41600E6F910 /* CharacterExtensions.swift */; };
		07B7F1EA1F5EB43B00E6F910 /* CollectionExtensions.swift in Sources */ = {isa = PBXBuildFile; fileRef = 07B7F1691F5EB41600E6F910 /* CollectionExtensions.swift */; };
		07B7F1EB1F5EB43B00E6F910 /* DataExtensions.swift in Sources */ = {isa = PBXBuildFile; fileRef = 07B7F16A1F5EB41600E6F910 /* DataExtensions.swift */; };
		07B7F1EC1F5EB43B00E6F910 /* DateExtensions.swift in Sources */ = {isa = PBXBuildFile; fileRef = 07B7F16B1F5EB41600E6F910 /* DateExtensions.swift */; };
		07B7F1ED1F5EB43B00E6F910 /* DictionaryExtensions.swift in Sources */ = {isa = PBXBuildFile; fileRef = 07B7F16E1F5EB41600E6F910 /* DictionaryExtensions.swift */; };
		07B7F1EE1F5EB43B00E6F910 /* DoubleExtensions.swift in Sources */ = {isa = PBXBuildFile; fileRef = 07B7F16F1F5EB41600E6F910 /* DoubleExtensions.swift */; };
		07B7F1EF1F5EB43B00E6F910 /* FloatExtensions.swift in Sources */ = {isa = PBXBuildFile; fileRef = 07B7F1701F5EB41600E6F910 /* FloatExtensions.swift */; };
		07B7F1F01F5EB43B00E6F910 /* FloatingPointExtensions.swift in Sources */ = {isa = PBXBuildFile; fileRef = 07B7F1711F5EB41600E6F910 /* FloatingPointExtensions.swift */; };
		07B7F1F11F5EB43B00E6F910 /* IntExtensions.swift in Sources */ = {isa = PBXBuildFile; fileRef = 07B7F1721F5EB41600E6F910 /* IntExtensions.swift */; };
		07B7F1F21F5EB43B00E6F910 /* LocaleExtensions.swift in Sources */ = {isa = PBXBuildFile; fileRef = 07B7F1731F5EB41600E6F910 /* LocaleExtensions.swift */; };
		07B7F1F31F5EB43B00E6F910 /* OptionalExtensions.swift in Sources */ = {isa = PBXBuildFile; fileRef = 07B7F1741F5EB41600E6F910 /* OptionalExtensions.swift */; };
		07B7F1F41F5EB43B00E6F910 /* SignedIntegerExtensions.swift in Sources */ = {isa = PBXBuildFile; fileRef = 07B7F1751F5EB41600E6F910 /* SignedIntegerExtensions.swift */; };
		07B7F1F51F5EB43B00E6F910 /* SignedNumericExtensions.swift in Sources */ = {isa = PBXBuildFile; fileRef = 07B7F1761F5EB41600E6F910 /* SignedNumericExtensions.swift */; };
		07B7F1F61F5EB43B00E6F910 /* StringExtensions.swift in Sources */ = {isa = PBXBuildFile; fileRef = 07B7F1771F5EB41600E6F910 /* StringExtensions.swift */; };
		07B7F1F71F5EB43B00E6F910 /* URLExtensions.swift in Sources */ = {isa = PBXBuildFile; fileRef = 07B7F1781F5EB41600E6F910 /* URLExtensions.swift */; };
		07B7F1F91F5EB43C00E6F910 /* ArrayExtensions.swift in Sources */ = {isa = PBXBuildFile; fileRef = 07B7F1661F5EB41600E6F910 /* ArrayExtensions.swift */; };
		07B7F1FA1F5EB43C00E6F910 /* BoolExtensions.swift in Sources */ = {isa = PBXBuildFile; fileRef = 07B7F1671F5EB41600E6F910 /* BoolExtensions.swift */; };
		07B7F1FB1F5EB43C00E6F910 /* CharacterExtensions.swift in Sources */ = {isa = PBXBuildFile; fileRef = 07B7F1681F5EB41600E6F910 /* CharacterExtensions.swift */; };
		07B7F1FC1F5EB43C00E6F910 /* CollectionExtensions.swift in Sources */ = {isa = PBXBuildFile; fileRef = 07B7F1691F5EB41600E6F910 /* CollectionExtensions.swift */; };
		07B7F1FD1F5EB43C00E6F910 /* DataExtensions.swift in Sources */ = {isa = PBXBuildFile; fileRef = 07B7F16A1F5EB41600E6F910 /* DataExtensions.swift */; };
		07B7F1FE1F5EB43C00E6F910 /* DateExtensions.swift in Sources */ = {isa = PBXBuildFile; fileRef = 07B7F16B1F5EB41600E6F910 /* DateExtensions.swift */; };
		07B7F1FF1F5EB43C00E6F910 /* DictionaryExtensions.swift in Sources */ = {isa = PBXBuildFile; fileRef = 07B7F16E1F5EB41600E6F910 /* DictionaryExtensions.swift */; };
		07B7F2001F5EB43C00E6F910 /* DoubleExtensions.swift in Sources */ = {isa = PBXBuildFile; fileRef = 07B7F16F1F5EB41600E6F910 /* DoubleExtensions.swift */; };
		07B7F2011F5EB43C00E6F910 /* FloatExtensions.swift in Sources */ = {isa = PBXBuildFile; fileRef = 07B7F1701F5EB41600E6F910 /* FloatExtensions.swift */; };
		07B7F2021F5EB43C00E6F910 /* FloatingPointExtensions.swift in Sources */ = {isa = PBXBuildFile; fileRef = 07B7F1711F5EB41600E6F910 /* FloatingPointExtensions.swift */; };
		07B7F2031F5EB43C00E6F910 /* IntExtensions.swift in Sources */ = {isa = PBXBuildFile; fileRef = 07B7F1721F5EB41600E6F910 /* IntExtensions.swift */; };
		07B7F2041F5EB43C00E6F910 /* LocaleExtensions.swift in Sources */ = {isa = PBXBuildFile; fileRef = 07B7F1731F5EB41600E6F910 /* LocaleExtensions.swift */; };
		07B7F2051F5EB43C00E6F910 /* OptionalExtensions.swift in Sources */ = {isa = PBXBuildFile; fileRef = 07B7F1741F5EB41600E6F910 /* OptionalExtensions.swift */; };
		07B7F2061F5EB43C00E6F910 /* SignedIntegerExtensions.swift in Sources */ = {isa = PBXBuildFile; fileRef = 07B7F1751F5EB41600E6F910 /* SignedIntegerExtensions.swift */; };
		07B7F2071F5EB43C00E6F910 /* SignedNumericExtensions.swift in Sources */ = {isa = PBXBuildFile; fileRef = 07B7F1761F5EB41600E6F910 /* SignedNumericExtensions.swift */; };
		07B7F2081F5EB43C00E6F910 /* StringExtensions.swift in Sources */ = {isa = PBXBuildFile; fileRef = 07B7F1771F5EB41600E6F910 /* StringExtensions.swift */; };
		07B7F2091F5EB43C00E6F910 /* URLExtensions.swift in Sources */ = {isa = PBXBuildFile; fileRef = 07B7F1781F5EB41600E6F910 /* URLExtensions.swift */; };
		07B7F20B1F5EB43C00E6F910 /* ArrayExtensions.swift in Sources */ = {isa = PBXBuildFile; fileRef = 07B7F1661F5EB41600E6F910 /* ArrayExtensions.swift */; };
		07B7F20C1F5EB43C00E6F910 /* BoolExtensions.swift in Sources */ = {isa = PBXBuildFile; fileRef = 07B7F1671F5EB41600E6F910 /* BoolExtensions.swift */; };
		07B7F20D1F5EB43C00E6F910 /* CharacterExtensions.swift in Sources */ = {isa = PBXBuildFile; fileRef = 07B7F1681F5EB41600E6F910 /* CharacterExtensions.swift */; };
		07B7F20E1F5EB43C00E6F910 /* CollectionExtensions.swift in Sources */ = {isa = PBXBuildFile; fileRef = 07B7F1691F5EB41600E6F910 /* CollectionExtensions.swift */; };
		07B7F20F1F5EB43C00E6F910 /* DataExtensions.swift in Sources */ = {isa = PBXBuildFile; fileRef = 07B7F16A1F5EB41600E6F910 /* DataExtensions.swift */; };
		07B7F2101F5EB43C00E6F910 /* DateExtensions.swift in Sources */ = {isa = PBXBuildFile; fileRef = 07B7F16B1F5EB41600E6F910 /* DateExtensions.swift */; };
		07B7F2111F5EB43C00E6F910 /* DictionaryExtensions.swift in Sources */ = {isa = PBXBuildFile; fileRef = 07B7F16E1F5EB41600E6F910 /* DictionaryExtensions.swift */; };
		07B7F2121F5EB43C00E6F910 /* DoubleExtensions.swift in Sources */ = {isa = PBXBuildFile; fileRef = 07B7F16F1F5EB41600E6F910 /* DoubleExtensions.swift */; };
		07B7F2131F5EB43C00E6F910 /* FloatExtensions.swift in Sources */ = {isa = PBXBuildFile; fileRef = 07B7F1701F5EB41600E6F910 /* FloatExtensions.swift */; };
		07B7F2141F5EB43C00E6F910 /* FloatingPointExtensions.swift in Sources */ = {isa = PBXBuildFile; fileRef = 07B7F1711F5EB41600E6F910 /* FloatingPointExtensions.swift */; };
		07B7F2151F5EB43C00E6F910 /* IntExtensions.swift in Sources */ = {isa = PBXBuildFile; fileRef = 07B7F1721F5EB41600E6F910 /* IntExtensions.swift */; };
		07B7F2161F5EB43C00E6F910 /* LocaleExtensions.swift in Sources */ = {isa = PBXBuildFile; fileRef = 07B7F1731F5EB41600E6F910 /* LocaleExtensions.swift */; };
		07B7F2171F5EB43C00E6F910 /* OptionalExtensions.swift in Sources */ = {isa = PBXBuildFile; fileRef = 07B7F1741F5EB41600E6F910 /* OptionalExtensions.swift */; };
		07B7F2181F5EB43C00E6F910 /* SignedIntegerExtensions.swift in Sources */ = {isa = PBXBuildFile; fileRef = 07B7F1751F5EB41600E6F910 /* SignedIntegerExtensions.swift */; };
		07B7F2191F5EB43C00E6F910 /* SignedNumericExtensions.swift in Sources */ = {isa = PBXBuildFile; fileRef = 07B7F1761F5EB41600E6F910 /* SignedNumericExtensions.swift */; };
		07B7F21A1F5EB43C00E6F910 /* StringExtensions.swift in Sources */ = {isa = PBXBuildFile; fileRef = 07B7F1771F5EB41600E6F910 /* StringExtensions.swift */; };
		07B7F21B1F5EB43C00E6F910 /* URLExtensions.swift in Sources */ = {isa = PBXBuildFile; fileRef = 07B7F1781F5EB41600E6F910 /* URLExtensions.swift */; };
		07B7F2201F5EB44600E6F910 /* CGColorExtensions.swift in Sources */ = {isa = PBXBuildFile; fileRef = 07B7F15D1F5EB41600E6F910 /* CGColorExtensions.swift */; };
		07B7F2211F5EB44600E6F910 /* CGFloatExtensions.swift in Sources */ = {isa = PBXBuildFile; fileRef = 07B7F15E1F5EB41600E6F910 /* CGFloatExtensions.swift */; };
		07B7F2221F5EB44600E6F910 /* CGPointExtensions.swift in Sources */ = {isa = PBXBuildFile; fileRef = 07B7F15F1F5EB41600E6F910 /* CGPointExtensions.swift */; };
		07B7F2231F5EB44600E6F910 /* CGSizeExtensions.swift in Sources */ = {isa = PBXBuildFile; fileRef = 07B7F1601F5EB41600E6F910 /* CGSizeExtensions.swift */; };
		07B7F2241F5EB44600E6F910 /* CLLocationExtensions.swift in Sources */ = {isa = PBXBuildFile; fileRef = 07B7F1611F5EB41600E6F910 /* CLLocationExtensions.swift */; };
		07B7F2251F5EB44600E6F910 /* NSAttributedStringExtensions.swift in Sources */ = {isa = PBXBuildFile; fileRef = 07B7F1621F5EB41600E6F910 /* NSAttributedStringExtensions.swift */; };
		07B7F2271F5EB44600E6F910 /* NSViewExtensions.swift in Sources */ = {isa = PBXBuildFile; fileRef = 07B7F1641F5EB41600E6F910 /* NSViewExtensions.swift */; };
		07B7F2281F5EB45100E6F910 /* CGColorExtensions.swift in Sources */ = {isa = PBXBuildFile; fileRef = 07B7F15D1F5EB41600E6F910 /* CGColorExtensions.swift */; };
		07B7F2291F5EB45100E6F910 /* CGFloatExtensions.swift in Sources */ = {isa = PBXBuildFile; fileRef = 07B7F15E1F5EB41600E6F910 /* CGFloatExtensions.swift */; };
		07B7F22A1F5EB45100E6F910 /* CGPointExtensions.swift in Sources */ = {isa = PBXBuildFile; fileRef = 07B7F15F1F5EB41600E6F910 /* CGPointExtensions.swift */; };
		07B7F22B1F5EB45100E6F910 /* CGSizeExtensions.swift in Sources */ = {isa = PBXBuildFile; fileRef = 07B7F1601F5EB41600E6F910 /* CGSizeExtensions.swift */; };
		07B7F22C1F5EB45100E6F910 /* CLLocationExtensions.swift in Sources */ = {isa = PBXBuildFile; fileRef = 07B7F1611F5EB41600E6F910 /* CLLocationExtensions.swift */; };
		07B7F22D1F5EB45100E6F910 /* NSAttributedStringExtensions.swift in Sources */ = {isa = PBXBuildFile; fileRef = 07B7F1621F5EB41600E6F910 /* NSAttributedStringExtensions.swift */; };
		07B7F22E1F5EB45100E6F910 /* CGColorExtensions.swift in Sources */ = {isa = PBXBuildFile; fileRef = 07B7F15D1F5EB41600E6F910 /* CGColorExtensions.swift */; };
		07B7F22F1F5EB45100E6F910 /* CGFloatExtensions.swift in Sources */ = {isa = PBXBuildFile; fileRef = 07B7F15E1F5EB41600E6F910 /* CGFloatExtensions.swift */; };
		07B7F2301F5EB45100E6F910 /* CGPointExtensions.swift in Sources */ = {isa = PBXBuildFile; fileRef = 07B7F15F1F5EB41600E6F910 /* CGPointExtensions.swift */; };
		07B7F2311F5EB45100E6F910 /* CGSizeExtensions.swift in Sources */ = {isa = PBXBuildFile; fileRef = 07B7F1601F5EB41600E6F910 /* CGSizeExtensions.swift */; };
		07B7F2321F5EB45100E6F910 /* CLLocationExtensions.swift in Sources */ = {isa = PBXBuildFile; fileRef = 07B7F1611F5EB41600E6F910 /* CLLocationExtensions.swift */; };
		07B7F2331F5EB45100E6F910 /* NSAttributedStringExtensions.swift in Sources */ = {isa = PBXBuildFile; fileRef = 07B7F1621F5EB41600E6F910 /* NSAttributedStringExtensions.swift */; };
		07B7F2341F5EB45200E6F910 /* CGColorExtensions.swift in Sources */ = {isa = PBXBuildFile; fileRef = 07B7F15D1F5EB41600E6F910 /* CGColorExtensions.swift */; };
		07B7F2351F5EB45200E6F910 /* CGFloatExtensions.swift in Sources */ = {isa = PBXBuildFile; fileRef = 07B7F15E1F5EB41600E6F910 /* CGFloatExtensions.swift */; };
		07B7F2361F5EB45200E6F910 /* CGPointExtensions.swift in Sources */ = {isa = PBXBuildFile; fileRef = 07B7F15F1F5EB41600E6F910 /* CGPointExtensions.swift */; };
		07B7F2371F5EB45200E6F910 /* CGSizeExtensions.swift in Sources */ = {isa = PBXBuildFile; fileRef = 07B7F1601F5EB41600E6F910 /* CGSizeExtensions.swift */; };
		07B7F2381F5EB45200E6F910 /* CLLocationExtensions.swift in Sources */ = {isa = PBXBuildFile; fileRef = 07B7F1611F5EB41600E6F910 /* CLLocationExtensions.swift */; };
		07B7F2391F5EB45200E6F910 /* NSAttributedStringExtensions.swift in Sources */ = {isa = PBXBuildFile; fileRef = 07B7F1621F5EB41600E6F910 /* NSAttributedStringExtensions.swift */; };
		07C50CCE1F5EAF2700F46E5A /* SwifterSwift.framework in Frameworks */ = {isa = PBXBuildFile; fileRef = 07898B5D1F278D7600558C97 /* SwifterSwift.framework */; };
		07C50CDD1F5EAF4B00F46E5A /* SwifterSwift.framework in Frameworks */ = {isa = PBXBuildFile; fileRef = 07898B6B1F278D9700558C97 /* SwifterSwift.framework */; };
		07C50CEC1F5EAF6300F46E5A /* SwifterSwift.framework in Frameworks */ = {isa = PBXBuildFile; fileRef = 07898B851F278DD200558C97 /* SwifterSwift.framework */; };
		07C50D2B1F5EB04600F46E5A /* UIAlertControllerExtensionsTests.swift in Sources */ = {isa = PBXBuildFile; fileRef = 07C50D0E1F5EB03200F46E5A /* UIAlertControllerExtensionsTests.swift */; };
		07C50D2C1F5EB04600F46E5A /* UIBarButtonExtensionsTests.swift in Sources */ = {isa = PBXBuildFile; fileRef = 07C50D0F1F5EB03200F46E5A /* UIBarButtonExtensionsTests.swift */; };
		07C50D2D1F5EB04600F46E5A /* UIButtonExtensionsTests.swift in Sources */ = {isa = PBXBuildFile; fileRef = 07C50D101F5EB03200F46E5A /* UIButtonExtensionsTests.swift */; };
		07C50D2E1F5EB04600F46E5A /* UICollectionViewExtensionsTests.swift in Sources */ = {isa = PBXBuildFile; fileRef = 07C50D111F5EB03200F46E5A /* UICollectionViewExtensionsTests.swift */; };
		07C50D2F1F5EB04600F46E5A /* ColorExtensionsTests.swift in Sources */ = {isa = PBXBuildFile; fileRef = 07C50D121F5EB03200F46E5A /* ColorExtensionsTests.swift */; };
		07C50D301F5EB04700F46E5A /* UIImageExtensionsTests.swift in Sources */ = {isa = PBXBuildFile; fileRef = 07C50D131F5EB03200F46E5A /* UIImageExtensionsTests.swift */; };
		07C50D311F5EB04700F46E5A /* UIImageViewExtensionsTests.swift in Sources */ = {isa = PBXBuildFile; fileRef = 07C50D141F5EB03200F46E5A /* UIImageViewExtensionsTests.swift */; };
		07C50D321F5EB04700F46E5A /* UILabelExtensionsTests.swift in Sources */ = {isa = PBXBuildFile; fileRef = 07C50D151F5EB03200F46E5A /* UILabelExtensionsTests.swift */; };
		07C50D331F5EB04700F46E5A /* UINavigationBarExtensionTests.swift in Sources */ = {isa = PBXBuildFile; fileRef = 07C50D161F5EB03200F46E5A /* UINavigationBarExtensionTests.swift */; };
		07C50D341F5EB04700F46E5A /* UINavigationControllerExtensionsTests.swift in Sources */ = {isa = PBXBuildFile; fileRef = 07C50D171F5EB03200F46E5A /* UINavigationControllerExtensionsTests.swift */; };
		07C50D351F5EB04700F46E5A /* UINavigationItemExtensionsTests.swift in Sources */ = {isa = PBXBuildFile; fileRef = 07C50D181F5EB03200F46E5A /* UINavigationItemExtensionsTests.swift */; };
		07C50D361F5EB04700F46E5A /* UISearchBarExtensionsTests.swift in Sources */ = {isa = PBXBuildFile; fileRef = 07C50D191F5EB03200F46E5A /* UISearchBarExtensionsTests.swift */; };
		07C50D371F5EB04700F46E5A /* UISegmentedControlExtensionsTests.swift in Sources */ = {isa = PBXBuildFile; fileRef = 07C50D1A1F5EB03200F46E5A /* UISegmentedControlExtensionsTests.swift */; };
		07C50D381F5EB04700F46E5A /* UISliderExtensionsTests.swift in Sources */ = {isa = PBXBuildFile; fileRef = 07C50D1B1F5EB03200F46E5A /* UISliderExtensionsTests.swift */; };
		07C50D391F5EB04700F46E5A /* UIStoryboardExtensionsTests.swift in Sources */ = {isa = PBXBuildFile; fileRef = 07C50D1C1F5EB03200F46E5A /* UIStoryboardExtensionsTests.swift */; };
		07C50D3A1F5EB04700F46E5A /* UISwitchExtensionsTests.swift in Sources */ = {isa = PBXBuildFile; fileRef = 07C50D1D1F5EB03200F46E5A /* UISwitchExtensionsTests.swift */; };
		07C50D3B1F5EB04700F46E5A /* UITabBarExtensionsTests.swift in Sources */ = {isa = PBXBuildFile; fileRef = 07C50D1E1F5EB03200F46E5A /* UITabBarExtensionsTests.swift */; };
		07C50D3C1F5EB04700F46E5A /* UITableViewExtensionsTests.swift in Sources */ = {isa = PBXBuildFile; fileRef = 07C50D1F1F5EB03200F46E5A /* UITableViewExtensionsTests.swift */; };
		07C50D3D1F5EB04700F46E5A /* UITextFieldExtensionsTests.swift in Sources */ = {isa = PBXBuildFile; fileRef = 07C50D201F5EB03200F46E5A /* UITextFieldExtensionsTests.swift */; };
		07C50D3E1F5EB04700F46E5A /* UITextViewExtensionsTests.swift in Sources */ = {isa = PBXBuildFile; fileRef = 07C50D211F5EB03200F46E5A /* UITextViewExtensionsTests.swift */; };
		07C50D3F1F5EB04700F46E5A /* UIViewControllerExtensionsTests.swift in Sources */ = {isa = PBXBuildFile; fileRef = 07C50D221F5EB03200F46E5A /* UIViewControllerExtensionsTests.swift */; };
		07C50D401F5EB04700F46E5A /* UIViewExtensionsTests.swift in Sources */ = {isa = PBXBuildFile; fileRef = 07C50D231F5EB03200F46E5A /* UIViewExtensionsTests.swift */; };
		07C50D411F5EB04700F46E5A /* UIAlertControllerExtensionsTests.swift in Sources */ = {isa = PBXBuildFile; fileRef = 07C50D0E1F5EB03200F46E5A /* UIAlertControllerExtensionsTests.swift */; };
		07C50D421F5EB04700F46E5A /* UIBarButtonExtensionsTests.swift in Sources */ = {isa = PBXBuildFile; fileRef = 07C50D0F1F5EB03200F46E5A /* UIBarButtonExtensionsTests.swift */; };
		07C50D431F5EB04700F46E5A /* UIButtonExtensionsTests.swift in Sources */ = {isa = PBXBuildFile; fileRef = 07C50D101F5EB03200F46E5A /* UIButtonExtensionsTests.swift */; };
		07C50D441F5EB04700F46E5A /* UICollectionViewExtensionsTests.swift in Sources */ = {isa = PBXBuildFile; fileRef = 07C50D111F5EB03200F46E5A /* UICollectionViewExtensionsTests.swift */; };
		07C50D451F5EB04700F46E5A /* ColorExtensionsTests.swift in Sources */ = {isa = PBXBuildFile; fileRef = 07C50D121F5EB03200F46E5A /* ColorExtensionsTests.swift */; };
		07C50D461F5EB04700F46E5A /* UIImageExtensionsTests.swift in Sources */ = {isa = PBXBuildFile; fileRef = 07C50D131F5EB03200F46E5A /* UIImageExtensionsTests.swift */; };
		07C50D471F5EB04700F46E5A /* UIImageViewExtensionsTests.swift in Sources */ = {isa = PBXBuildFile; fileRef = 07C50D141F5EB03200F46E5A /* UIImageViewExtensionsTests.swift */; };
		07C50D481F5EB04700F46E5A /* UILabelExtensionsTests.swift in Sources */ = {isa = PBXBuildFile; fileRef = 07C50D151F5EB03200F46E5A /* UILabelExtensionsTests.swift */; };
		07C50D491F5EB04700F46E5A /* UINavigationBarExtensionTests.swift in Sources */ = {isa = PBXBuildFile; fileRef = 07C50D161F5EB03200F46E5A /* UINavigationBarExtensionTests.swift */; };
		07C50D4A1F5EB04700F46E5A /* UINavigationControllerExtensionsTests.swift in Sources */ = {isa = PBXBuildFile; fileRef = 07C50D171F5EB03200F46E5A /* UINavigationControllerExtensionsTests.swift */; };
		07C50D4B1F5EB04700F46E5A /* UINavigationItemExtensionsTests.swift in Sources */ = {isa = PBXBuildFile; fileRef = 07C50D181F5EB03200F46E5A /* UINavigationItemExtensionsTests.swift */; };
		07C50D4C1F5EB04700F46E5A /* UISearchBarExtensionsTests.swift in Sources */ = {isa = PBXBuildFile; fileRef = 07C50D191F5EB03200F46E5A /* UISearchBarExtensionsTests.swift */; };
		07C50D4D1F5EB04700F46E5A /* UISegmentedControlExtensionsTests.swift in Sources */ = {isa = PBXBuildFile; fileRef = 07C50D1A1F5EB03200F46E5A /* UISegmentedControlExtensionsTests.swift */; };
		07C50D4E1F5EB04700F46E5A /* UISliderExtensionsTests.swift in Sources */ = {isa = PBXBuildFile; fileRef = 07C50D1B1F5EB03200F46E5A /* UISliderExtensionsTests.swift */; };
		07C50D4F1F5EB04700F46E5A /* UIStoryboardExtensionsTests.swift in Sources */ = {isa = PBXBuildFile; fileRef = 07C50D1C1F5EB03200F46E5A /* UIStoryboardExtensionsTests.swift */; };
		07C50D501F5EB04700F46E5A /* UISwitchExtensionsTests.swift in Sources */ = {isa = PBXBuildFile; fileRef = 07C50D1D1F5EB03200F46E5A /* UISwitchExtensionsTests.swift */; };
		07C50D511F5EB04700F46E5A /* UITabBarExtensionsTests.swift in Sources */ = {isa = PBXBuildFile; fileRef = 07C50D1E1F5EB03200F46E5A /* UITabBarExtensionsTests.swift */; };
		07C50D521F5EB04700F46E5A /* UITableViewExtensionsTests.swift in Sources */ = {isa = PBXBuildFile; fileRef = 07C50D1F1F5EB03200F46E5A /* UITableViewExtensionsTests.swift */; };
		07C50D531F5EB04700F46E5A /* UITextFieldExtensionsTests.swift in Sources */ = {isa = PBXBuildFile; fileRef = 07C50D201F5EB03200F46E5A /* UITextFieldExtensionsTests.swift */; };
		07C50D541F5EB04700F46E5A /* UITextViewExtensionsTests.swift in Sources */ = {isa = PBXBuildFile; fileRef = 07C50D211F5EB03200F46E5A /* UITextViewExtensionsTests.swift */; };
		07C50D551F5EB04700F46E5A /* UIViewControllerExtensionsTests.swift in Sources */ = {isa = PBXBuildFile; fileRef = 07C50D221F5EB03200F46E5A /* UIViewControllerExtensionsTests.swift */; };
		07C50D561F5EB04700F46E5A /* UIViewExtensionsTests.swift in Sources */ = {isa = PBXBuildFile; fileRef = 07C50D231F5EB03200F46E5A /* UIViewExtensionsTests.swift */; };
		07C50D571F5EB05000F46E5A /* ArrayExtensionsTests.swift in Sources */ = {isa = PBXBuildFile; fileRef = 07C50CFA1F5EB03200F46E5A /* ArrayExtensionsTests.swift */; };
		07C50D581F5EB05000F46E5A /* BoolExtensionsTests.swift in Sources */ = {isa = PBXBuildFile; fileRef = 07C50CFB1F5EB03200F46E5A /* BoolExtensionsTests.swift */; };
		07C50D591F5EB05000F46E5A /* CharacterExtensionsTests.swift in Sources */ = {isa = PBXBuildFile; fileRef = 07C50CFC1F5EB03200F46E5A /* CharacterExtensionsTests.swift */; };
		07C50D5A1F5EB05000F46E5A /* CollectionExtensionsTests.swift in Sources */ = {isa = PBXBuildFile; fileRef = 07C50CFD1F5EB03200F46E5A /* CollectionExtensionsTests.swift */; };
		07C50D5B1F5EB05000F46E5A /* DataExtensionsTests.swift in Sources */ = {isa = PBXBuildFile; fileRef = 07C50CFE1F5EB03200F46E5A /* DataExtensionsTests.swift */; };
		07C50D5C1F5EB05000F46E5A /* DateExtensionsTests.swift in Sources */ = {isa = PBXBuildFile; fileRef = 07C50CFF1F5EB03200F46E5A /* DateExtensionsTests.swift */; };
		07C50D5D1F5EB05000F46E5A /* DictionaryExtensionsTests.swift in Sources */ = {isa = PBXBuildFile; fileRef = 07C50D001F5EB03200F46E5A /* DictionaryExtensionsTests.swift */; };
		07C50D5E1F5EB05000F46E5A /* DoubleExtensionsTests.swift in Sources */ = {isa = PBXBuildFile; fileRef = 07C50D011F5EB03200F46E5A /* DoubleExtensionsTests.swift */; };
		07C50D5F1F5EB05000F46E5A /* FloatExtensionsTests.swift in Sources */ = {isa = PBXBuildFile; fileRef = 07C50D021F5EB03200F46E5A /* FloatExtensionsTests.swift */; };
		07C50D601F5EB05000F46E5A /* IntExtensionsTests.swift in Sources */ = {isa = PBXBuildFile; fileRef = 07C50D031F5EB03200F46E5A /* IntExtensionsTests.swift */; };
		07C50D611F5EB05000F46E5A /* LocaleExtensionsTests.swift in Sources */ = {isa = PBXBuildFile; fileRef = 07C50D041F5EB03200F46E5A /* LocaleExtensionsTests.swift */; };
		07C50D621F5EB05000F46E5A /* OptionalExtensionsTests.swift in Sources */ = {isa = PBXBuildFile; fileRef = 07C50D051F5EB03200F46E5A /* OptionalExtensionsTests.swift */; };
		07C50D631F5EB05000F46E5A /* StringExtensionsTests.swift in Sources */ = {isa = PBXBuildFile; fileRef = 07C50D061F5EB03200F46E5A /* StringExtensionsTests.swift */; };
		07C50D641F5EB05000F46E5A /* URLExtensionsTests.swift in Sources */ = {isa = PBXBuildFile; fileRef = 07C50D071F5EB03200F46E5A /* URLExtensionsTests.swift */; };
		07C50D651F5EB05100F46E5A /* ArrayExtensionsTests.swift in Sources */ = {isa = PBXBuildFile; fileRef = 07C50CFA1F5EB03200F46E5A /* ArrayExtensionsTests.swift */; };
		07C50D661F5EB05100F46E5A /* BoolExtensionsTests.swift in Sources */ = {isa = PBXBuildFile; fileRef = 07C50CFB1F5EB03200F46E5A /* BoolExtensionsTests.swift */; };
		07C50D671F5EB05100F46E5A /* CharacterExtensionsTests.swift in Sources */ = {isa = PBXBuildFile; fileRef = 07C50CFC1F5EB03200F46E5A /* CharacterExtensionsTests.swift */; };
		07C50D681F5EB05100F46E5A /* CollectionExtensionsTests.swift in Sources */ = {isa = PBXBuildFile; fileRef = 07C50CFD1F5EB03200F46E5A /* CollectionExtensionsTests.swift */; };
		07C50D691F5EB05100F46E5A /* DataExtensionsTests.swift in Sources */ = {isa = PBXBuildFile; fileRef = 07C50CFE1F5EB03200F46E5A /* DataExtensionsTests.swift */; };
		07C50D6A1F5EB05100F46E5A /* DateExtensionsTests.swift in Sources */ = {isa = PBXBuildFile; fileRef = 07C50CFF1F5EB03200F46E5A /* DateExtensionsTests.swift */; };
		07C50D6B1F5EB05100F46E5A /* DictionaryExtensionsTests.swift in Sources */ = {isa = PBXBuildFile; fileRef = 07C50D001F5EB03200F46E5A /* DictionaryExtensionsTests.swift */; };
		07C50D6C1F5EB05100F46E5A /* DoubleExtensionsTests.swift in Sources */ = {isa = PBXBuildFile; fileRef = 07C50D011F5EB03200F46E5A /* DoubleExtensionsTests.swift */; };
		07C50D6D1F5EB05100F46E5A /* FloatExtensionsTests.swift in Sources */ = {isa = PBXBuildFile; fileRef = 07C50D021F5EB03200F46E5A /* FloatExtensionsTests.swift */; };
		07C50D6E1F5EB05100F46E5A /* IntExtensionsTests.swift in Sources */ = {isa = PBXBuildFile; fileRef = 07C50D031F5EB03200F46E5A /* IntExtensionsTests.swift */; };
		07C50D6F1F5EB05100F46E5A /* LocaleExtensionsTests.swift in Sources */ = {isa = PBXBuildFile; fileRef = 07C50D041F5EB03200F46E5A /* LocaleExtensionsTests.swift */; };
		07C50D701F5EB05100F46E5A /* OptionalExtensionsTests.swift in Sources */ = {isa = PBXBuildFile; fileRef = 07C50D051F5EB03200F46E5A /* OptionalExtensionsTests.swift */; };
		07C50D711F5EB05100F46E5A /* StringExtensionsTests.swift in Sources */ = {isa = PBXBuildFile; fileRef = 07C50D061F5EB03200F46E5A /* StringExtensionsTests.swift */; };
		07C50D721F5EB05100F46E5A /* URLExtensionsTests.swift in Sources */ = {isa = PBXBuildFile; fileRef = 07C50D071F5EB03200F46E5A /* URLExtensionsTests.swift */; };
		07C50D731F5EB05100F46E5A /* ArrayExtensionsTests.swift in Sources */ = {isa = PBXBuildFile; fileRef = 07C50CFA1F5EB03200F46E5A /* ArrayExtensionsTests.swift */; };
		07C50D741F5EB05100F46E5A /* BoolExtensionsTests.swift in Sources */ = {isa = PBXBuildFile; fileRef = 07C50CFB1F5EB03200F46E5A /* BoolExtensionsTests.swift */; };
		07C50D751F5EB05100F46E5A /* CharacterExtensionsTests.swift in Sources */ = {isa = PBXBuildFile; fileRef = 07C50CFC1F5EB03200F46E5A /* CharacterExtensionsTests.swift */; };
		07C50D761F5EB05100F46E5A /* CollectionExtensionsTests.swift in Sources */ = {isa = PBXBuildFile; fileRef = 07C50CFD1F5EB03200F46E5A /* CollectionExtensionsTests.swift */; };
		07C50D771F5EB05100F46E5A /* DataExtensionsTests.swift in Sources */ = {isa = PBXBuildFile; fileRef = 07C50CFE1F5EB03200F46E5A /* DataExtensionsTests.swift */; };
		07C50D781F5EB05100F46E5A /* DateExtensionsTests.swift in Sources */ = {isa = PBXBuildFile; fileRef = 07C50CFF1F5EB03200F46E5A /* DateExtensionsTests.swift */; };
		07C50D791F5EB05100F46E5A /* DictionaryExtensionsTests.swift in Sources */ = {isa = PBXBuildFile; fileRef = 07C50D001F5EB03200F46E5A /* DictionaryExtensionsTests.swift */; };
		07C50D7A1F5EB05100F46E5A /* DoubleExtensionsTests.swift in Sources */ = {isa = PBXBuildFile; fileRef = 07C50D011F5EB03200F46E5A /* DoubleExtensionsTests.swift */; };
		07C50D7B1F5EB05100F46E5A /* FloatExtensionsTests.swift in Sources */ = {isa = PBXBuildFile; fileRef = 07C50D021F5EB03200F46E5A /* FloatExtensionsTests.swift */; };
		07C50D7C1F5EB05100F46E5A /* IntExtensionsTests.swift in Sources */ = {isa = PBXBuildFile; fileRef = 07C50D031F5EB03200F46E5A /* IntExtensionsTests.swift */; };
		07C50D7D1F5EB05100F46E5A /* LocaleExtensionsTests.swift in Sources */ = {isa = PBXBuildFile; fileRef = 07C50D041F5EB03200F46E5A /* LocaleExtensionsTests.swift */; };
		07C50D7E1F5EB05100F46E5A /* OptionalExtensionsTests.swift in Sources */ = {isa = PBXBuildFile; fileRef = 07C50D051F5EB03200F46E5A /* OptionalExtensionsTests.swift */; };
		07C50D7F1F5EB05100F46E5A /* StringExtensionsTests.swift in Sources */ = {isa = PBXBuildFile; fileRef = 07C50D061F5EB03200F46E5A /* StringExtensionsTests.swift */; };
		07C50D801F5EB05100F46E5A /* URLExtensionsTests.swift in Sources */ = {isa = PBXBuildFile; fileRef = 07C50D071F5EB03200F46E5A /* URLExtensionsTests.swift */; };
		07C50D811F5EB05800F46E5A /* CGFloatExtensionsTests.swift in Sources */ = {isa = PBXBuildFile; fileRef = 07C50D251F5EB03200F46E5A /* CGFloatExtensionsTests.swift */; };
		07C50D821F5EB05800F46E5A /* CGPointExtensionsTests.swift in Sources */ = {isa = PBXBuildFile; fileRef = 07C50D261F5EB03200F46E5A /* CGPointExtensionsTests.swift */; };
		07C50D831F5EB05800F46E5A /* CGSizeExtensionsTests.swift in Sources */ = {isa = PBXBuildFile; fileRef = 07C50D271F5EB03200F46E5A /* CGSizeExtensionsTests.swift */; };
		07C50D841F5EB05800F46E5A /* CLLocationExtensionsTests.swift in Sources */ = {isa = PBXBuildFile; fileRef = 07C50D281F5EB03200F46E5A /* CLLocationExtensionsTests.swift */; };
		07C50D851F5EB05800F46E5A /* NSAttributedStringExtensionsTests.swift in Sources */ = {isa = PBXBuildFile; fileRef = 07C50D291F5EB03200F46E5A /* NSAttributedStringExtensionsTests.swift */; };
		07C50D861F5EB05800F46E5A /* NSViewExtensionsTests.swift in Sources */ = {isa = PBXBuildFile; fileRef = 07C50D2A1F5EB03200F46E5A /* NSViewExtensionsTests.swift */; };
		07C50D871F5EB06000F46E5A /* CGFloatExtensionsTests.swift in Sources */ = {isa = PBXBuildFile; fileRef = 07C50D251F5EB03200F46E5A /* CGFloatExtensionsTests.swift */; };
		07C50D881F5EB06000F46E5A /* CGPointExtensionsTests.swift in Sources */ = {isa = PBXBuildFile; fileRef = 07C50D261F5EB03200F46E5A /* CGPointExtensionsTests.swift */; };
		07C50D891F5EB06000F46E5A /* CGSizeExtensionsTests.swift in Sources */ = {isa = PBXBuildFile; fileRef = 07C50D271F5EB03200F46E5A /* CGSizeExtensionsTests.swift */; };
		07C50D8A1F5EB06000F46E5A /* CLLocationExtensionsTests.swift in Sources */ = {isa = PBXBuildFile; fileRef = 07C50D281F5EB03200F46E5A /* CLLocationExtensionsTests.swift */; };
		07C50D8B1F5EB06000F46E5A /* NSAttributedStringExtensionsTests.swift in Sources */ = {isa = PBXBuildFile; fileRef = 07C50D291F5EB03200F46E5A /* NSAttributedStringExtensionsTests.swift */; };
		07C50D8C1F5EB06000F46E5A /* CGFloatExtensionsTests.swift in Sources */ = {isa = PBXBuildFile; fileRef = 07C50D251F5EB03200F46E5A /* CGFloatExtensionsTests.swift */; };
		07C50D8D1F5EB06000F46E5A /* CGPointExtensionsTests.swift in Sources */ = {isa = PBXBuildFile; fileRef = 07C50D261F5EB03200F46E5A /* CGPointExtensionsTests.swift */; };
		07C50D8E1F5EB06000F46E5A /* CGSizeExtensionsTests.swift in Sources */ = {isa = PBXBuildFile; fileRef = 07C50D271F5EB03200F46E5A /* CGSizeExtensionsTests.swift */; };
		07C50D8F1F5EB06000F46E5A /* CLLocationExtensionsTests.swift in Sources */ = {isa = PBXBuildFile; fileRef = 07C50D281F5EB03200F46E5A /* CLLocationExtensionsTests.swift */; };
		07C50D901F5EB06000F46E5A /* NSAttributedStringExtensionsTests.swift in Sources */ = {isa = PBXBuildFile; fileRef = 07C50D291F5EB03200F46E5A /* NSAttributedStringExtensionsTests.swift */; };
		07FE50431F891B40000766AA /* ColorExtensionsTests.swift in Sources */ = {isa = PBXBuildFile; fileRef = 07C50D121F5EB03200F46E5A /* ColorExtensionsTests.swift */; };
		07FE50451F891C95000766AA /* SignedNumericExtensionsTests.swift in Sources */ = {isa = PBXBuildFile; fileRef = 07FE50441F891C95000766AA /* SignedNumericExtensionsTests.swift */; };
		07FE50461F891C95000766AA /* SignedNumericExtensionsTests.swift in Sources */ = {isa = PBXBuildFile; fileRef = 07FE50441F891C95000766AA /* SignedNumericExtensionsTests.swift */; };
		07FE50471F891C95000766AA /* SignedNumericExtensionsTests.swift in Sources */ = {isa = PBXBuildFile; fileRef = 07FE50441F891C95000766AA /* SignedNumericExtensionsTests.swift */; };
		0DAEBCE024B0045F00F61684 /* HKActivitySummaryExtensions.swift in Sources */ = {isa = PBXBuildFile; fileRef = 0DAEBCDF24B0045F00F61684 /* HKActivitySummaryExtensions.swift */; };
		0DAEBCE324B0079700F61684 /* HKActivitySummaryExtensionsTests.swift in Sources */ = {isa = PBXBuildFile; fileRef = 0DAEBCE224B0079700F61684 /* HKActivitySummaryExtensionsTests.swift */; };
		0DAEBCE424B007CE00F61684 /* HKActivitySummaryExtensions.swift in Sources */ = {isa = PBXBuildFile; fileRef = 0DAEBCDF24B0045F00F61684 /* HKActivitySummaryExtensions.swift */; };
		116090AF24187D5C00DDCD01 /* CGRectExtensions.swift in Sources */ = {isa = PBXBuildFile; fileRef = 116090AE24187D5C00DDCD01 /* CGRectExtensions.swift */; };
		116090B024187D5C00DDCD01 /* CGRectExtensions.swift in Sources */ = {isa = PBXBuildFile; fileRef = 116090AE24187D5C00DDCD01 /* CGRectExtensions.swift */; };
		116090B124187D5C00DDCD01 /* CGRectExtensions.swift in Sources */ = {isa = PBXBuildFile; fileRef = 116090AE24187D5C00DDCD01 /* CGRectExtensions.swift */; };
		116090B224187D5C00DDCD01 /* CGRectExtensions.swift in Sources */ = {isa = PBXBuildFile; fileRef = 116090AE24187D5C00DDCD01 /* CGRectExtensions.swift */; };
		116090B424187D8100DDCD01 /* CGRectExtensionsTests.swift in Sources */ = {isa = PBXBuildFile; fileRef = 116090B324187D8100DDCD01 /* CGRectExtensionsTests.swift */; };
		116090B524187D8100DDCD01 /* CGRectExtensionsTests.swift in Sources */ = {isa = PBXBuildFile; fileRef = 116090B324187D8100DDCD01 /* CGRectExtensionsTests.swift */; };
		116090B624187D8100DDCD01 /* CGRectExtensionsTests.swift in Sources */ = {isa = PBXBuildFile; fileRef = 116090B324187D8100DDCD01 /* CGRectExtensionsTests.swift */; };
		17A4B79326CCFFAE007D299F /* SKSpriteNodeExtensions.swift in Sources */ = {isa = PBXBuildFile; fileRef = 17A4B79226CCFFAE007D299F /* SKSpriteNodeExtensions.swift */; };
		17A4B79426CCFFAF007D299F /* SKSpriteNodeExtensions.swift in Sources */ = {isa = PBXBuildFile; fileRef = 17A4B79226CCFFAE007D299F /* SKSpriteNodeExtensions.swift */; };
		17A4B79526CCFFAF007D299F /* SKSpriteNodeExtensions.swift in Sources */ = {isa = PBXBuildFile; fileRef = 17A4B79226CCFFAE007D299F /* SKSpriteNodeExtensions.swift */; };
		17A4B79626CCFFAF007D299F /* SKSpriteNodeExtensions.swift in Sources */ = {isa = PBXBuildFile; fileRef = 17A4B79226CCFFAE007D299F /* SKSpriteNodeExtensions.swift */; };
		17A4B79826CD0DA2007D299F /* SKSpriteNodeExtensionTests.swift in Sources */ = {isa = PBXBuildFile; fileRef = 17A4B79726CD0DA2007D299F /* SKSpriteNodeExtensionTests.swift */; };
		182698AC1F8AB46E0052F21E /* CGColorExtensionsTests.swift in Sources */ = {isa = PBXBuildFile; fileRef = 185BDE601F8AAEFD00140E19 /* CGColorExtensionsTests.swift */; };
		182698AD1F8AB46F0052F21E /* CGColorExtensionsTests.swift in Sources */ = {isa = PBXBuildFile; fileRef = 185BDE601F8AAEFD00140E19 /* CGColorExtensionsTests.swift */; };
		182698AE1F8AB46F0052F21E /* CGColorExtensionsTests.swift in Sources */ = {isa = PBXBuildFile; fileRef = 185BDE601F8AAEFD00140E19 /* CGColorExtensionsTests.swift */; };
		1875A8F820BDE50A00A6D258 /* SKNodeExtensions.swift in Sources */ = {isa = PBXBuildFile; fileRef = 752AC79F20BC975E00659E76 /* SKNodeExtensions.swift */; };
		1875A8FA20BDE50D00A6D258 /* SKNodeExtensions.swift in Sources */ = {isa = PBXBuildFile; fileRef = 752AC79F20BC975E00659E76 /* SKNodeExtensions.swift */; };
		1875A8FB20BDE50D00A6D258 /* SKNodeExtensions.swift in Sources */ = {isa = PBXBuildFile; fileRef = 752AC79F20BC975E00659E76 /* SKNodeExtensions.swift */; };
		18C8E5DE2074C58100F8AF51 /* SequenceExtensions.swift in Sources */ = {isa = PBXBuildFile; fileRef = 18C8E5DD2074C58100F8AF51 /* SequenceExtensions.swift */; };
		18C8E5DF2074C60C00F8AF51 /* SequenceExtensions.swift in Sources */ = {isa = PBXBuildFile; fileRef = 18C8E5DD2074C58100F8AF51 /* SequenceExtensions.swift */; };
		18C8E5E02074C60C00F8AF51 /* SequenceExtensions.swift in Sources */ = {isa = PBXBuildFile; fileRef = 18C8E5DD2074C58100F8AF51 /* SequenceExtensions.swift */; };
		18C8E5E12074C60C00F8AF51 /* SequenceExtensions.swift in Sources */ = {isa = PBXBuildFile; fileRef = 18C8E5DD2074C58100F8AF51 /* SequenceExtensions.swift */; };
		18C8E5E32074C67000F8AF51 /* SequenceExtensionsTests.swift in Sources */ = {isa = PBXBuildFile; fileRef = 18C8E5E22074C67000F8AF51 /* SequenceExtensionsTests.swift */; };
		18C8E5E42074C67000F8AF51 /* SequenceExtensionsTests.swift in Sources */ = {isa = PBXBuildFile; fileRef = 18C8E5E22074C67000F8AF51 /* SequenceExtensionsTests.swift */; };
		18C8E5E52074C67000F8AF51 /* SequenceExtensionsTests.swift in Sources */ = {isa = PBXBuildFile; fileRef = 18C8E5E22074C67000F8AF51 /* SequenceExtensionsTests.swift */; };
		2141A352235F379600218109 /* TestHelpers.swift in Sources */ = {isa = PBXBuildFile; fileRef = 2141A351235F379600218109 /* TestHelpers.swift */; };
		2141A353235F37C100218109 /* TestHelpers.swift in Sources */ = {isa = PBXBuildFile; fileRef = 2141A351235F379600218109 /* TestHelpers.swift */; };
		2141A354235F37C200218109 /* TestHelpers.swift in Sources */ = {isa = PBXBuildFile; fileRef = 2141A351235F379600218109 /* TestHelpers.swift */; };
		278CA08D1F9A9232004918BD /* NSImageExtensions.swift in Sources */ = {isa = PBXBuildFile; fileRef = 278CA08C1F9A9232004918BD /* NSImageExtensions.swift */; };
		278CA0911F9A9679004918BD /* NSImageExtensionsTests.swift in Sources */ = {isa = PBXBuildFile; fileRef = 278CA0901F9A9679004918BD /* NSImageExtensionsTests.swift */; };
		42F53FEC2039C5AC0070DC11 /* UIStackViewExtensions.swift in Sources */ = {isa = PBXBuildFile; fileRef = 42F53FEB2039C5AC0070DC11 /* UIStackViewExtensions.swift */; };
		42F53FF02039C7140070DC11 /* UIStackViewExtensionsTests.swift in Sources */ = {isa = PBXBuildFile; fileRef = 42F53FEF2039C7140070DC11 /* UIStackViewExtensionsTests.swift */; };
		58253512259CF23B00407B78 /* MeasurementExtensions.swift in Sources */ = {isa = PBXBuildFile; fileRef = 58253511259CF23B00407B78 /* MeasurementExtensions.swift */; };
		58253513259CF23B00407B78 /* MeasurementExtensions.swift in Sources */ = {isa = PBXBuildFile; fileRef = 58253511259CF23B00407B78 /* MeasurementExtensions.swift */; };
		58253514259CF23B00407B78 /* MeasurementExtensions.swift in Sources */ = {isa = PBXBuildFile; fileRef = 58253511259CF23B00407B78 /* MeasurementExtensions.swift */; };
		58253515259CF23B00407B78 /* MeasurementExtensions.swift in Sources */ = {isa = PBXBuildFile; fileRef = 58253511259CF23B00407B78 /* MeasurementExtensions.swift */; };
		5898A74228D1D7C200261630 /* DefaultStringInterpolationExtensionsTests.swift in Sources */ = {isa = PBXBuildFile; fileRef = 58CAE63128CF2C53001935A2 /* DefaultStringInterpolationExtensionsTests.swift */; };
		5898A74328D1D7C300261630 /* DefaultStringInterpolationExtensionsTests.swift in Sources */ = {isa = PBXBuildFile; fileRef = 58CAE63128CF2C53001935A2 /* DefaultStringInterpolationExtensionsTests.swift */; };
		5898A74428D1D7C400261630 /* DefaultStringInterpolationExtensionsTests.swift in Sources */ = {isa = PBXBuildFile; fileRef = 58CAE63128CF2C53001935A2 /* DefaultStringInterpolationExtensionsTests.swift */; };
		58CAE62928CF2935001935A2 /* DefaultStringInterpolationExtensions.swift in Sources */ = {isa = PBXBuildFile; fileRef = 58CAE62828CF2935001935A2 /* DefaultStringInterpolationExtensions.swift */; };
		58CAE62A28CF2935001935A2 /* DefaultStringInterpolationExtensions.swift in Sources */ = {isa = PBXBuildFile; fileRef = 58CAE62828CF2935001935A2 /* DefaultStringInterpolationExtensions.swift */; };
		58CAE62B28CF2935001935A2 /* DefaultStringInterpolationExtensions.swift in Sources */ = {isa = PBXBuildFile; fileRef = 58CAE62828CF2935001935A2 /* DefaultStringInterpolationExtensions.swift */; };
		58CAE62C28CF2935001935A2 /* DefaultStringInterpolationExtensions.swift in Sources */ = {isa = PBXBuildFile; fileRef = 58CAE62828CF2935001935A2 /* DefaultStringInterpolationExtensions.swift */; };
		5C88FBEC234CC1280065A942 /* NSColorExtensionsTests.swift in Sources */ = {isa = PBXBuildFile; fileRef = 5C88FBEB234CC1280065A942 /* NSColorExtensionsTests.swift */; };
		5D666BA82BC07C5D0096E5AF /* UIDeviceExtensions.swift in Sources */ = {isa = PBXBuildFile; fileRef = 5D666BA72BC07C5D0096E5AF /* UIDeviceExtensions.swift */; };
		5D666BA92BC07C5D0096E5AF /* UIDeviceExtensions.swift in Sources */ = {isa = PBXBuildFile; fileRef = 5D666BA72BC07C5D0096E5AF /* UIDeviceExtensions.swift */; };
		5D666BAA2BC07C5D0096E5AF /* UIDeviceExtensions.swift in Sources */ = {isa = PBXBuildFile; fileRef = 5D666BA72BC07C5D0096E5AF /* UIDeviceExtensions.swift */; };
		5D666BAB2BC07C5D0096E5AF /* UIDeviceExtensions.swift in Sources */ = {isa = PBXBuildFile; fileRef = 5D666BA72BC07C5D0096E5AF /* UIDeviceExtensions.swift */; };
		5D666BAD2BC08FA00096E5AF /* TextExtensions.swift in Sources */ = {isa = PBXBuildFile; fileRef = 5D666BAC2BC08FA00096E5AF /* TextExtensions.swift */; };
		5D666BAE2BC08FA00096E5AF /* TextExtensions.swift in Sources */ = {isa = PBXBuildFile; fileRef = 5D666BAC2BC08FA00096E5AF /* TextExtensions.swift */; };
		5D666BAF2BC08FA00096E5AF /* TextExtensions.swift in Sources */ = {isa = PBXBuildFile; fileRef = 5D666BAC2BC08FA00096E5AF /* TextExtensions.swift */; };
		5D666BB02BC08FA00096E5AF /* TextExtensions.swift in Sources */ = {isa = PBXBuildFile; fileRef = 5D666BAC2BC08FA00096E5AF /* TextExtensions.swift */; };
		5D666BB22BC093780096E5AF /* ViewExtensions.swift in Sources */ = {isa = PBXBuildFile; fileRef = 5D666BB12BC093780096E5AF /* ViewExtensions.swift */; };
		5D666BB32BC093780096E5AF /* ViewExtensions.swift in Sources */ = {isa = PBXBuildFile; fileRef = 5D666BB12BC093780096E5AF /* ViewExtensions.swift */; };
		5D666BB42BC093780096E5AF /* ViewExtensions.swift in Sources */ = {isa = PBXBuildFile; fileRef = 5D666BB12BC093780096E5AF /* ViewExtensions.swift */; };
		5D666BB52BC093780096E5AF /* ViewExtensions.swift in Sources */ = {isa = PBXBuildFile; fileRef = 5D666BB12BC093780096E5AF /* ViewExtensions.swift */; };
		5D666BB72BC095140096E5AF /* ColorExtensionSwiftUI.swift in Sources */ = {isa = PBXBuildFile; fileRef = 5D666BB62BC095140096E5AF /* ColorExtensionSwiftUI.swift */; };
		5D666BB82BC095140096E5AF /* ColorExtensionSwiftUI.swift in Sources */ = {isa = PBXBuildFile; fileRef = 5D666BB62BC095140096E5AF /* ColorExtensionSwiftUI.swift */; };
		5D666BB92BC095140096E5AF /* ColorExtensionSwiftUI.swift in Sources */ = {isa = PBXBuildFile; fileRef = 5D666BB62BC095140096E5AF /* ColorExtensionSwiftUI.swift */; };
		5D666BBA2BC095140096E5AF /* ColorExtensionSwiftUI.swift in Sources */ = {isa = PBXBuildFile; fileRef = 5D666BB62BC095140096E5AF /* ColorExtensionSwiftUI.swift */; };
		5D666BBC2BC095F90096E5AF /* UIColorWellExtension.swift in Sources */ = {isa = PBXBuildFile; fileRef = 5D666BBB2BC095F90096E5AF /* UIColorWellExtension.swift */; };
		5D666BBD2BC095F90096E5AF /* UIColorWellExtension.swift in Sources */ = {isa = PBXBuildFile; fileRef = 5D666BBB2BC095F90096E5AF /* UIColorWellExtension.swift */; };
		5D666BBE2BC095F90096E5AF /* UIColorWellExtension.swift in Sources */ = {isa = PBXBuildFile; fileRef = 5D666BBB2BC095F90096E5AF /* UIColorWellExtension.swift */; };
		5D666BBF2BC095F90096E5AF /* UIColorWellExtension.swift in Sources */ = {isa = PBXBuildFile; fileRef = 5D666BBB2BC095F90096E5AF /* UIColorWellExtension.swift */; };
		658A02F2270F01C500DBA951 /* MKMultiPointExtensions.swift in Sources */ = {isa = PBXBuildFile; fileRef = 658A02F1270F01C500DBA951 /* MKMultiPointExtensions.swift */; };
		658A02F3270F01D200DBA951 /* MKMultiPointExtensions.swift in Sources */ = {isa = PBXBuildFile; fileRef = 658A02F1270F01C500DBA951 /* MKMultiPointExtensions.swift */; };
		658A02F4270F01D200DBA951 /* MKMultiPointExtensions.swift in Sources */ = {isa = PBXBuildFile; fileRef = 658A02F1270F01C500DBA951 /* MKMultiPointExtensions.swift */; };
		658A02F5270F01D300DBA951 /* MKMultiPointExtensions.swift in Sources */ = {isa = PBXBuildFile; fileRef = 658A02F1270F01C500DBA951 /* MKMultiPointExtensions.swift */; };
		658A02F7270F024700DBA951 /* MKMultiPointExtensionsTests.swift in Sources */ = {isa = PBXBuildFile; fileRef = 658A02F6270F024700DBA951 /* MKMultiPointExtensionsTests.swift */; };
		658A02F8270F024B00DBA951 /* MKMultiPointExtensionsTests.swift in Sources */ = {isa = PBXBuildFile; fileRef = 658A02F6270F024700DBA951 /* MKMultiPointExtensionsTests.swift */; };
		658A02F9270F024C00DBA951 /* MKMultiPointExtensionsTests.swift in Sources */ = {isa = PBXBuildFile; fileRef = 658A02F6270F024700DBA951 /* MKMultiPointExtensionsTests.swift */; };
		664CB96D2171863B00FC87B4 /* BidirectionalCollectionExtensions.swift in Sources */ = {isa = PBXBuildFile; fileRef = 664CB96C2171863B00FC87B4 /* BidirectionalCollectionExtensions.swift */; };
		664CB96E2171863B00FC87B4 /* BidirectionalCollectionExtensions.swift in Sources */ = {isa = PBXBuildFile; fileRef = 664CB96C2171863B00FC87B4 /* BidirectionalCollectionExtensions.swift */; };
		664CB96F2171863B00FC87B4 /* BidirectionalCollectionExtensions.swift in Sources */ = {isa = PBXBuildFile; fileRef = 664CB96C2171863B00FC87B4 /* BidirectionalCollectionExtensions.swift */; };
		664CB9702171863B00FC87B4 /* BidirectionalCollectionExtensions.swift in Sources */ = {isa = PBXBuildFile; fileRef = 664CB96C2171863B00FC87B4 /* BidirectionalCollectionExtensions.swift */; };
		664CB972217186E900FC87B4 /* BidirectionalCollectionExtensionsTests.swift in Sources */ = {isa = PBXBuildFile; fileRef = 664CB971217186E900FC87B4 /* BidirectionalCollectionExtensionsTests.swift */; };
		664CB973217186E900FC87B4 /* BidirectionalCollectionExtensionsTests.swift in Sources */ = {isa = PBXBuildFile; fileRef = 664CB971217186E900FC87B4 /* BidirectionalCollectionExtensionsTests.swift */; };
		664CB974217186E900FC87B4 /* BidirectionalCollectionExtensionsTests.swift in Sources */ = {isa = PBXBuildFile; fileRef = 664CB971217186E900FC87B4 /* BidirectionalCollectionExtensionsTests.swift */; };
		664CB9762171899800FC87B4 /* BinaryFloatingPointExtensions.swift in Sources */ = {isa = PBXBuildFile; fileRef = 664CB9752171899800FC87B4 /* BinaryFloatingPointExtensions.swift */; };
		664CB9772171899800FC87B4 /* BinaryFloatingPointExtensions.swift in Sources */ = {isa = PBXBuildFile; fileRef = 664CB9752171899800FC87B4 /* BinaryFloatingPointExtensions.swift */; };
		664CB9782171899800FC87B4 /* BinaryFloatingPointExtensions.swift in Sources */ = {isa = PBXBuildFile; fileRef = 664CB9752171899800FC87B4 /* BinaryFloatingPointExtensions.swift */; };
		664CB9792171899800FC87B4 /* BinaryFloatingPointExtensions.swift in Sources */ = {isa = PBXBuildFile; fileRef = 664CB9752171899800FC87B4 /* BinaryFloatingPointExtensions.swift */; };
		664CB97B21718B1D00FC87B4 /* BinaryFloatingPointExtensionsTests.swift in Sources */ = {isa = PBXBuildFile; fileRef = 664CB97A21718B1D00FC87B4 /* BinaryFloatingPointExtensionsTests.swift */; };
		664CB97C21718B1D00FC87B4 /* BinaryFloatingPointExtensionsTests.swift in Sources */ = {isa = PBXBuildFile; fileRef = 664CB97A21718B1D00FC87B4 /* BinaryFloatingPointExtensionsTests.swift */; };
		664CB97D21718B1D00FC87B4 /* BinaryFloatingPointExtensionsTests.swift in Sources */ = {isa = PBXBuildFile; fileRef = 664CB97A21718B1D00FC87B4 /* BinaryFloatingPointExtensionsTests.swift */; };
		664CB983217243D200FC87B4 /* DispatchQueueExtensions.swift in Sources */ = {isa = PBXBuildFile; fileRef = 664CB982217243D200FC87B4 /* DispatchQueueExtensions.swift */; };
		664CB984217243D200FC87B4 /* DispatchQueueExtensions.swift in Sources */ = {isa = PBXBuildFile; fileRef = 664CB982217243D200FC87B4 /* DispatchQueueExtensions.swift */; };
		664CB985217243D200FC87B4 /* DispatchQueueExtensions.swift in Sources */ = {isa = PBXBuildFile; fileRef = 664CB982217243D200FC87B4 /* DispatchQueueExtensions.swift */; };
		664CB986217243D200FC87B4 /* DispatchQueueExtensions.swift in Sources */ = {isa = PBXBuildFile; fileRef = 664CB982217243D200FC87B4 /* DispatchQueueExtensions.swift */; };
		664CB98A21724A9100FC87B4 /* DispatchQueueExtensionsTests.swift in Sources */ = {isa = PBXBuildFile; fileRef = 664CB98921724A9100FC87B4 /* DispatchQueueExtensionsTests.swift */; };
		664CB98B21724A9100FC87B4 /* DispatchQueueExtensionsTests.swift in Sources */ = {isa = PBXBuildFile; fileRef = 664CB98921724A9100FC87B4 /* DispatchQueueExtensionsTests.swift */; };
		664CB98C21724A9100FC87B4 /* DispatchQueueExtensionsTests.swift in Sources */ = {isa = PBXBuildFile; fileRef = 664CB98921724A9100FC87B4 /* DispatchQueueExtensionsTests.swift */; };
		70269A2B1FB478D100C6C2D0 /* CalendarExtensions.swift in Sources */ = {isa = PBXBuildFile; fileRef = 70269A2A1FB478D100C6C2D0 /* CalendarExtensions.swift */; };
		70269A2C1FB478D100C6C2D0 /* CalendarExtensions.swift in Sources */ = {isa = PBXBuildFile; fileRef = 70269A2A1FB478D100C6C2D0 /* CalendarExtensions.swift */; };
		70269A2D1FB478D100C6C2D0 /* CalendarExtensions.swift in Sources */ = {isa = PBXBuildFile; fileRef = 70269A2A1FB478D100C6C2D0 /* CalendarExtensions.swift */; };
		70269A2E1FB478D100C6C2D0 /* CalendarExtensions.swift in Sources */ = {isa = PBXBuildFile; fileRef = 70269A2A1FB478D100C6C2D0 /* CalendarExtensions.swift */; };
		70269A301FB47B0C00C6C2D0 /* CalendarExtensionTest.swift in Sources */ = {isa = PBXBuildFile; fileRef = 70269A2F1FB47B0C00C6C2D0 /* CalendarExtensionTest.swift */; };
		70269A311FB47B0C00C6C2D0 /* CalendarExtensionTest.swift in Sources */ = {isa = PBXBuildFile; fileRef = 70269A2F1FB47B0C00C6C2D0 /* CalendarExtensionTest.swift */; };
		70269A321FB47B0C00C6C2D0 /* CalendarExtensionTest.swift in Sources */ = {isa = PBXBuildFile; fileRef = 70269A2F1FB47B0C00C6C2D0 /* CalendarExtensionTest.swift */; };
		734307F82108C2240029CD16 /* CGVectorExtensions.swift in Sources */ = {isa = PBXBuildFile; fileRef = 734307F72108C2240029CD16 /* CGVectorExtensions.swift */; };
		734307FB2108C85B0029CD16 /* CGVectorExtensionsTests.swift in Sources */ = {isa = PBXBuildFile; fileRef = 734307F92108C7F80029CD16 /* CGVectorExtensionsTests.swift */; };
		734307FD2108C85D0029CD16 /* CGVectorExtensionsTests.swift in Sources */ = {isa = PBXBuildFile; fileRef = 734307F92108C7F80029CD16 /* CGVectorExtensionsTests.swift */; };
		734307FE2108C85E0029CD16 /* CGVectorExtensionsTests.swift in Sources */ = {isa = PBXBuildFile; fileRef = 734307F92108C7F80029CD16 /* CGVectorExtensionsTests.swift */; };
		734308082108E4630029CD16 /* CGVectorExtensions.swift in Sources */ = {isa = PBXBuildFile; fileRef = 734307F72108C2240029CD16 /* CGVectorExtensions.swift */; };
		734308092108E4640029CD16 /* CGVectorExtensions.swift in Sources */ = {isa = PBXBuildFile; fileRef = 734307F72108C2240029CD16 /* CGVectorExtensions.swift */; };
		7343080A2108E4650029CD16 /* CGVectorExtensions.swift in Sources */ = {isa = PBXBuildFile; fileRef = 734307F72108C2240029CD16 /* CGVectorExtensions.swift */; };
		748B191A23B4F4C20030FABB /* SKProductExtensions.swift in Sources */ = {isa = PBXBuildFile; fileRef = 748B191923B4F4C20030FABB /* SKProductExtensions.swift */; };
		748B191F23B4F4FA0030FABB /* SKProductTests.swift in Sources */ = {isa = PBXBuildFile; fileRef = 748B191E23B4F4FA0030FABB /* SKProductTests.swift */; };
		748B192023B4F4FA0030FABB /* SKProductTests.swift in Sources */ = {isa = PBXBuildFile; fileRef = 748B191E23B4F4FA0030FABB /* SKProductTests.swift */; };
		748B192123B4F4FA0030FABB /* SKProductTests.swift in Sources */ = {isa = PBXBuildFile; fileRef = 748B191E23B4F4FA0030FABB /* SKProductTests.swift */; };
		74932D1523B8CEB700A56D81 /* SKProductExtensions.swift in Sources */ = {isa = PBXBuildFile; fileRef = 748B191923B4F4C20030FABB /* SKProductExtensions.swift */; };
		74932D1623B8CEB800A56D81 /* SKProductExtensions.swift in Sources */ = {isa = PBXBuildFile; fileRef = 748B191923B4F4C20030FABB /* SKProductExtensions.swift */; };
		752AC7A020BC975E00659E76 /* SKNodeExtensions.swift in Sources */ = {isa = PBXBuildFile; fileRef = 752AC79F20BC975E00659E76 /* SKNodeExtensions.swift */; };
		752AC7A520BC9FF500659E76 /* SKNodeExtensionTests.swift in Sources */ = {isa = PBXBuildFile; fileRef = 752AC7A420BC9FF500659E76 /* SKNodeExtensionTests.swift */; };
		752AC7A620BCA04100659E76 /* SKNodeExtensionTests.swift in Sources */ = {isa = PBXBuildFile; fileRef = 752AC7A420BC9FF500659E76 /* SKNodeExtensionTests.swift */; };
		752AC7A720BCA04200659E76 /* SKNodeExtensionTests.swift in Sources */ = {isa = PBXBuildFile; fileRef = 752AC7A420BC9FF500659E76 /* SKNodeExtensionTests.swift */; };
		7832C2AF209BB19300224EED /* ComparableExtensions.swift in Sources */ = {isa = PBXBuildFile; fileRef = 7832C2AE209BB19300224EED /* ComparableExtensions.swift */; };
		7832C2B0209BB19300224EED /* ComparableExtensions.swift in Sources */ = {isa = PBXBuildFile; fileRef = 7832C2AE209BB19300224EED /* ComparableExtensions.swift */; };
		7832C2B1209BB19300224EED /* ComparableExtensions.swift in Sources */ = {isa = PBXBuildFile; fileRef = 7832C2AE209BB19300224EED /* ComparableExtensions.swift */; };
		7832C2B2209BB19300224EED /* ComparableExtensions.swift in Sources */ = {isa = PBXBuildFile; fileRef = 7832C2AE209BB19300224EED /* ComparableExtensions.swift */; };
		7832C2B4209BB32500224EED /* ComparableExtensionsTests.swift in Sources */ = {isa = PBXBuildFile; fileRef = 7832C2B3209BB32500224EED /* ComparableExtensionsTests.swift */; };
		7832C2B5209BB32500224EED /* ComparableExtensionsTests.swift in Sources */ = {isa = PBXBuildFile; fileRef = 7832C2B3209BB32500224EED /* ComparableExtensionsTests.swift */; };
		7832C2B6209BB32500224EED /* ComparableExtensionsTests.swift in Sources */ = {isa = PBXBuildFile; fileRef = 7832C2B3209BB32500224EED /* ComparableExtensionsTests.swift */; };
		784C752F2051BD26001C48DD /* MKPolylineExtensions.swift in Sources */ = {isa = PBXBuildFile; fileRef = 784C752E2051BD26001C48DD /* MKPolylineExtensions.swift */; };
		784C75302051BD4A001C48DD /* MKPolylineExtensions.swift in Sources */ = {isa = PBXBuildFile; fileRef = 784C752E2051BD26001C48DD /* MKPolylineExtensions.swift */; };
		784C75312051BD4B001C48DD /* MKPolylineExtensions.swift in Sources */ = {isa = PBXBuildFile; fileRef = 784C752E2051BD26001C48DD /* MKPolylineExtensions.swift */; };
		784C75372051BE1D001C48DD /* MKPolylineExtensionsTests.swift in Sources */ = {isa = PBXBuildFile; fileRef = 784C75362051BE1D001C48DD /* MKPolylineExtensionsTests.swift */; };
		784C75382051BE1D001C48DD /* MKPolylineExtensionsTests.swift in Sources */ = {isa = PBXBuildFile; fileRef = 784C75362051BE1D001C48DD /* MKPolylineExtensionsTests.swift */; };
		784C75392051BE1D001C48DD /* MKPolylineExtensionsTests.swift in Sources */ = {isa = PBXBuildFile; fileRef = 784C75362051BE1D001C48DD /* MKPolylineExtensionsTests.swift */; };
		86B3F7AC208D3D5C00BC297B /* UIScrollViewExtensions.swift in Sources */ = {isa = PBXBuildFile; fileRef = 86B3F7AB208D3D5C00BC297B /* UIScrollViewExtensions.swift */; };
		86B3F7AE208D3DF300BC297B /* UIScrollViewExtensionsTests.swift in Sources */ = {isa = PBXBuildFile; fileRef = 86B3F7AD208D3DF300BC297B /* UIScrollViewExtensionsTests.swift */; };
		8AC39B6328790A6B0041A56C /* DigestExtensions.swift in Sources */ = {isa = PBXBuildFile; fileRef = 8AC39B6228790A6B0041A56C /* DigestExtensions.swift */; };
		8AC39B6428790A6B0041A56C /* DigestExtensions.swift in Sources */ = {isa = PBXBuildFile; fileRef = 8AC39B6228790A6B0041A56C /* DigestExtensions.swift */; };
		8AC39B6528790A6B0041A56C /* DigestExtensions.swift in Sources */ = {isa = PBXBuildFile; fileRef = 8AC39B6228790A6B0041A56C /* DigestExtensions.swift */; };
		8AC39B6628790A6B0041A56C /* DigestExtensions.swift in Sources */ = {isa = PBXBuildFile; fileRef = 8AC39B6228790A6B0041A56C /* DigestExtensions.swift */; };
		8AC39B6928790B5F0041A56C /* DigestExtensionsTests.swift in Sources */ = {isa = PBXBuildFile; fileRef = 8AC39B6828790B5F0041A56C /* DigestExtensionsTests.swift */; };
		8AC39B6A28790B5F0041A56C /* DigestExtensionsTests.swift in Sources */ = {isa = PBXBuildFile; fileRef = 8AC39B6828790B5F0041A56C /* DigestExtensionsTests.swift */; };
		8AC39B6B28790B5F0041A56C /* DigestExtensionsTests.swift in Sources */ = {isa = PBXBuildFile; fileRef = 8AC39B6828790B5F0041A56C /* DigestExtensionsTests.swift */; };
		8D4B424C212972AE002A5923 /* UILayoutPriorityExtensions.swift in Sources */ = {isa = PBXBuildFile; fileRef = 8D4B424B212972AE002A5923 /* UILayoutPriorityExtensions.swift */; };
		8D4B424D212972AE002A5923 /* UILayoutPriorityExtensions.swift in Sources */ = {isa = PBXBuildFile; fileRef = 8D4B424B212972AE002A5923 /* UILayoutPriorityExtensions.swift */; };
		8D4B424F212972E7002A5923 /* UILayoutPriorityExtensionsTests.swift in Sources */ = {isa = PBXBuildFile; fileRef = 8D4B424E212972E7002A5923 /* UILayoutPriorityExtensionsTests.swift */; };
		8D4B4250212972E7002A5923 /* UILayoutPriorityExtensionsTests.swift in Sources */ = {isa = PBXBuildFile; fileRef = 8D4B424E212972E7002A5923 /* UILayoutPriorityExtensionsTests.swift */; };
		8D50E52224D0D76400972E2D /* UIImageViewTvOS.xib in Resources */ = {isa = PBXBuildFile; fileRef = 8D50E52024D0D73E00972E2D /* UIImageViewTvOS.xib */; };
		8D50E52324D0D76B00972E2D /* UIImageView.xib in Resources */ = {isa = PBXBuildFile; fileRef = 8D50E51E24D0D71E00972E2D /* UIImageView.xib */; };
		90693551208B4F9400407C4D /* UIGestureRecognizerExtensions.swift in Sources */ = {isa = PBXBuildFile; fileRef = 90693550208B4F9400407C4D /* UIGestureRecognizerExtensions.swift */; };
		90693555208B545100407C4D /* UIGestureRecognizerExtensionsTests.swift in Sources */ = {isa = PBXBuildFile; fileRef = 90693554208B545100407C4D /* UIGestureRecognizerExtensionsTests.swift */; };
		985C1B8F24797694008AAB0E /* WKWebViewExtensions.swift in Sources */ = {isa = PBXBuildFile; fileRef = 985C1B8E24797694008AAB0E /* WKWebViewExtensions.swift */; };
		985C1B9024797694008AAB0E /* WKWebViewExtensions.swift in Sources */ = {isa = PBXBuildFile; fileRef = 985C1B8E24797694008AAB0E /* WKWebViewExtensions.swift */; };
		985C1B932479795B008AAB0E /* WKWebViewExtensionsTests.swift in Sources */ = {isa = PBXBuildFile; fileRef = 985C1B922479795B008AAB0E /* WKWebViewExtensionsTests.swift */; };
		985C1B942479795B008AAB0E /* WKWebViewExtensionsTests.swift in Sources */ = {isa = PBXBuildFile; fileRef = 985C1B922479795B008AAB0E /* WKWebViewExtensionsTests.swift */; };
		9D4914831F85138E00F3868F /* NSPredicateExtensions.swift in Sources */ = {isa = PBXBuildFile; fileRef = 9D4914821F85138E00F3868F /* NSPredicateExtensions.swift */; };
		9D4914841F85138E00F3868F /* NSPredicateExtensions.swift in Sources */ = {isa = PBXBuildFile; fileRef = 9D4914821F85138E00F3868F /* NSPredicateExtensions.swift */; };
		9D4914851F85138E00F3868F /* NSPredicateExtensions.swift in Sources */ = {isa = PBXBuildFile; fileRef = 9D4914821F85138E00F3868F /* NSPredicateExtensions.swift */; };
		9D4914861F85138E00F3868F /* NSPredicateExtensions.swift in Sources */ = {isa = PBXBuildFile; fileRef = 9D4914821F85138E00F3868F /* NSPredicateExtensions.swift */; };
		9D4914891F8515D100F3868F /* NSPredicateExtensionsTests.swift in Sources */ = {isa = PBXBuildFile; fileRef = 9D4914881F8515D100F3868F /* NSPredicateExtensionsTests.swift */; };
		9D49148A1F8515D100F3868F /* NSPredicateExtensionsTests.swift in Sources */ = {isa = PBXBuildFile; fileRef = 9D4914881F8515D100F3868F /* NSPredicateExtensionsTests.swift */; };
		9D49148B1F8515D100F3868F /* NSPredicateExtensionsTests.swift in Sources */ = {isa = PBXBuildFile; fileRef = 9D4914881F8515D100F3868F /* NSPredicateExtensionsTests.swift */; };
		9D806A362258AC0D008E500A /* UIBezierPathExtensions.swift in Sources */ = {isa = PBXBuildFile; fileRef = 9D806A352258AC0D008E500A /* UIBezierPathExtensions.swift */; };
		9D806A372258AE09008E500A /* UIBezierPathExtensions.swift in Sources */ = {isa = PBXBuildFile; fileRef = 9D806A352258AC0D008E500A /* UIBezierPathExtensions.swift */; };
		9D806A382258AE0A008E500A /* UIBezierPathExtensions.swift in Sources */ = {isa = PBXBuildFile; fileRef = 9D806A352258AC0D008E500A /* UIBezierPathExtensions.swift */; };
		9D806A3D2258AED2008E500A /* UIBezierPathExtensionsTests.swift in Sources */ = {isa = PBXBuildFile; fileRef = 9D806A392258AE1D008E500A /* UIBezierPathExtensionsTests.swift */; };
		9D806A3E2258AED4008E500A /* UIBezierPathExtensionsTests.swift in Sources */ = {isa = PBXBuildFile; fileRef = 9D806A392258AE1D008E500A /* UIBezierPathExtensionsTests.swift */; };
		9D806A412258B931008E500A /* SCNVector3Extensions.swift in Sources */ = {isa = PBXBuildFile; fileRef = 9D806A402258B931008E500A /* SCNVector3Extensions.swift */; };
		9D806A422258B931008E500A /* SCNVector3Extensions.swift in Sources */ = {isa = PBXBuildFile; fileRef = 9D806A402258B931008E500A /* SCNVector3Extensions.swift */; };
		9D806A432258B931008E500A /* SCNVector3Extensions.swift in Sources */ = {isa = PBXBuildFile; fileRef = 9D806A402258B931008E500A /* SCNVector3Extensions.swift */; };
		9D806A442258B931008E500A /* SCNVector3Extensions.swift in Sources */ = {isa = PBXBuildFile; fileRef = 9D806A402258B931008E500A /* SCNVector3Extensions.swift */; };
		9D806A472258B9BB008E500A /* SCNVector3ExtensionsTests.swift in Sources */ = {isa = PBXBuildFile; fileRef = 9D806A462258B9BB008E500A /* SCNVector3ExtensionsTests.swift */; };
		9D806A482258B9BB008E500A /* SCNVector3ExtensionsTests.swift in Sources */ = {isa = PBXBuildFile; fileRef = 9D806A462258B9BB008E500A /* SCNVector3ExtensionsTests.swift */; };
		9D806A492258B9BB008E500A /* SCNVector3ExtensionsTests.swift in Sources */ = {isa = PBXBuildFile; fileRef = 9D806A462258B9BB008E500A /* SCNVector3ExtensionsTests.swift */; };
		9D806A4E2258CFF8008E500A /* SCNSphereExtensions.swift in Sources */ = {isa = PBXBuildFile; fileRef = 9D806A4A2258CFA6008E500A /* SCNSphereExtensions.swift */; };
		9D806A4F2258CFF8008E500A /* SCNSphereExtensions.swift in Sources */ = {isa = PBXBuildFile; fileRef = 9D806A4A2258CFA6008E500A /* SCNSphereExtensions.swift */; };
		9D806A502258CFF9008E500A /* SCNSphereExtensions.swift in Sources */ = {isa = PBXBuildFile; fileRef = 9D806A4A2258CFA6008E500A /* SCNSphereExtensions.swift */; };
		9D806A512258CFF9008E500A /* SCNSphereExtensions.swift in Sources */ = {isa = PBXBuildFile; fileRef = 9D806A4A2258CFA6008E500A /* SCNSphereExtensions.swift */; };
		9D806A5B2258D2B8008E500A /* SCNMaterialExtensions.swift in Sources */ = {isa = PBXBuildFile; fileRef = 9D806A5A2258D2B8008E500A /* SCNMaterialExtensions.swift */; };
		9D806A5C2258D2B8008E500A /* SCNMaterialExtensions.swift in Sources */ = {isa = PBXBuildFile; fileRef = 9D806A5A2258D2B8008E500A /* SCNMaterialExtensions.swift */; };
		9D806A5D2258D2B8008E500A /* SCNMaterialExtensions.swift in Sources */ = {isa = PBXBuildFile; fileRef = 9D806A5A2258D2B8008E500A /* SCNMaterialExtensions.swift */; };
		9D806A5E2258D2B8008E500A /* SCNMaterialExtensions.swift in Sources */ = {isa = PBXBuildFile; fileRef = 9D806A5A2258D2B8008E500A /* SCNMaterialExtensions.swift */; };
		9D806A602258D503008E500A /* SCNPlaneExtensions.swift in Sources */ = {isa = PBXBuildFile; fileRef = 9D806A5F2258D503008E500A /* SCNPlaneExtensions.swift */; };
		9D806A612258D503008E500A /* SCNPlaneExtensions.swift in Sources */ = {isa = PBXBuildFile; fileRef = 9D806A5F2258D503008E500A /* SCNPlaneExtensions.swift */; };
		9D806A622258D503008E500A /* SCNPlaneExtensions.swift in Sources */ = {isa = PBXBuildFile; fileRef = 9D806A5F2258D503008E500A /* SCNPlaneExtensions.swift */; };
		9D806A632258D503008E500A /* SCNPlaneExtensions.swift in Sources */ = {isa = PBXBuildFile; fileRef = 9D806A5F2258D503008E500A /* SCNPlaneExtensions.swift */; };
		9D806A652258D75A008E500A /* SCNBoxExtensions.swift in Sources */ = {isa = PBXBuildFile; fileRef = 9D806A642258D75A008E500A /* SCNBoxExtensions.swift */; };
		9D806A662258D75A008E500A /* SCNBoxExtensions.swift in Sources */ = {isa = PBXBuildFile; fileRef = 9D806A642258D75A008E500A /* SCNBoxExtensions.swift */; };
		9D806A672258D75A008E500A /* SCNBoxExtensions.swift in Sources */ = {isa = PBXBuildFile; fileRef = 9D806A642258D75A008E500A /* SCNBoxExtensions.swift */; };
		9D806A682258D75A008E500A /* SCNBoxExtensions.swift in Sources */ = {isa = PBXBuildFile; fileRef = 9D806A642258D75A008E500A /* SCNBoxExtensions.swift */; };
		9D806A6A2258DC3E008E500A /* SCNShapeExtensions.swift in Sources */ = {isa = PBXBuildFile; fileRef = 9D806A692258DC3E008E500A /* SCNShapeExtensions.swift */; };
		9D806A6B2258DC3E008E500A /* SCNShapeExtensions.swift in Sources */ = {isa = PBXBuildFile; fileRef = 9D806A692258DC3E008E500A /* SCNShapeExtensions.swift */; };
		9D806A6C2258DC3E008E500A /* SCNShapeExtensions.swift in Sources */ = {isa = PBXBuildFile; fileRef = 9D806A692258DC3E008E500A /* SCNShapeExtensions.swift */; };
		9D806A6F2258DE23008E500A /* SCNCylinderExtensions.swift in Sources */ = {isa = PBXBuildFile; fileRef = 9D806A6E2258DE23008E500A /* SCNCylinderExtensions.swift */; };
		9D806A702258DE23008E500A /* SCNCylinderExtensions.swift in Sources */ = {isa = PBXBuildFile; fileRef = 9D806A6E2258DE23008E500A /* SCNCylinderExtensions.swift */; };
		9D806A712258DE23008E500A /* SCNCylinderExtensions.swift in Sources */ = {isa = PBXBuildFile; fileRef = 9D806A6E2258DE23008E500A /* SCNCylinderExtensions.swift */; };
		9D806A722258DE23008E500A /* SCNCylinderExtensions.swift in Sources */ = {isa = PBXBuildFile; fileRef = 9D806A6E2258DE23008E500A /* SCNCylinderExtensions.swift */; };
		9D806A742258E0D8008E500A /* SCNConeExtensions.swift in Sources */ = {isa = PBXBuildFile; fileRef = 9D806A732258E0D8008E500A /* SCNConeExtensions.swift */; };
		9D806A752258E0D8008E500A /* SCNConeExtensions.swift in Sources */ = {isa = PBXBuildFile; fileRef = 9D806A732258E0D8008E500A /* SCNConeExtensions.swift */; };
		9D806A762258E0D8008E500A /* SCNConeExtensions.swift in Sources */ = {isa = PBXBuildFile; fileRef = 9D806A732258E0D8008E500A /* SCNConeExtensions.swift */; };
		9D806A772258E0D8008E500A /* SCNConeExtensions.swift in Sources */ = {isa = PBXBuildFile; fileRef = 9D806A732258E0D8008E500A /* SCNConeExtensions.swift */; };
		9D806A792258E6A0008E500A /* SCNCapsuleExtensions.swift in Sources */ = {isa = PBXBuildFile; fileRef = 9D806A782258E6A0008E500A /* SCNCapsuleExtensions.swift */; };
		9D806A7A2258E6A0008E500A /* SCNCapsuleExtensions.swift in Sources */ = {isa = PBXBuildFile; fileRef = 9D806A782258E6A0008E500A /* SCNCapsuleExtensions.swift */; };
		9D806A7B2258E6A0008E500A /* SCNCapsuleExtensions.swift in Sources */ = {isa = PBXBuildFile; fileRef = 9D806A782258E6A0008E500A /* SCNCapsuleExtensions.swift */; };
		9D806A7C2258E6A0008E500A /* SCNCapsuleExtensions.swift in Sources */ = {isa = PBXBuildFile; fileRef = 9D806A782258E6A0008E500A /* SCNCapsuleExtensions.swift */; };
		9D806A7E2258F41B008E500A /* SCNMaterialExtensionsTests.swift in Sources */ = {isa = PBXBuildFile; fileRef = 9D806A7D2258F41B008E500A /* SCNMaterialExtensionsTests.swift */; };
		9D806A7F2258F41B008E500A /* SCNMaterialExtensionsTests.swift in Sources */ = {isa = PBXBuildFile; fileRef = 9D806A7D2258F41B008E500A /* SCNMaterialExtensionsTests.swift */; };
		9D806A802258F41B008E500A /* SCNMaterialExtensionsTests.swift in Sources */ = {isa = PBXBuildFile; fileRef = 9D806A7D2258F41B008E500A /* SCNMaterialExtensionsTests.swift */; };
		9D806A822258F56F008E500A /* SCNBoxExtensionsTests.swift in Sources */ = {isa = PBXBuildFile; fileRef = 9D806A812258F56F008E500A /* SCNBoxExtensionsTests.swift */; };
		9D806A832258F56F008E500A /* SCNBoxExtensionsTests.swift in Sources */ = {isa = PBXBuildFile; fileRef = 9D806A812258F56F008E500A /* SCNBoxExtensionsTests.swift */; };
		9D806A842258F56F008E500A /* SCNBoxExtensionsTests.swift in Sources */ = {isa = PBXBuildFile; fileRef = 9D806A812258F56F008E500A /* SCNBoxExtensionsTests.swift */; };
		9D806A862258F624008E500A /* SCNGeometryExtensions.swift in Sources */ = {isa = PBXBuildFile; fileRef = 9D806A852258F624008E500A /* SCNGeometryExtensions.swift */; };
		9D806A872258F624008E500A /* SCNGeometryExtensions.swift in Sources */ = {isa = PBXBuildFile; fileRef = 9D806A852258F624008E500A /* SCNGeometryExtensions.swift */; };
		9D806A882258F624008E500A /* SCNGeometryExtensions.swift in Sources */ = {isa = PBXBuildFile; fileRef = 9D806A852258F624008E500A /* SCNGeometryExtensions.swift */; };
		9D806A892258F624008E500A /* SCNGeometryExtensions.swift in Sources */ = {isa = PBXBuildFile; fileRef = 9D806A852258F624008E500A /* SCNGeometryExtensions.swift */; };
		9D806A8B2258F892008E500A /* SCNGeometryExtensionsTests.swift in Sources */ = {isa = PBXBuildFile; fileRef = 9D806A8A2258F892008E500A /* SCNGeometryExtensionsTests.swift */; };
		9D806A8C2258F892008E500A /* SCNGeometryExtensionsTests.swift in Sources */ = {isa = PBXBuildFile; fileRef = 9D806A8A2258F892008E500A /* SCNGeometryExtensionsTests.swift */; };
		9D806A8D2258F892008E500A /* SCNGeometryExtensionsTests.swift in Sources */ = {isa = PBXBuildFile; fileRef = 9D806A8A2258F892008E500A /* SCNGeometryExtensionsTests.swift */; };
		9D806A8F2258FAA0008E500A /* SCNCapsuleExtensionsTests.swift in Sources */ = {isa = PBXBuildFile; fileRef = 9D806A8E2258FAA0008E500A /* SCNCapsuleExtensionsTests.swift */; };
		9D806A902258FAA0008E500A /* SCNCapsuleExtensionsTests.swift in Sources */ = {isa = PBXBuildFile; fileRef = 9D806A8E2258FAA0008E500A /* SCNCapsuleExtensionsTests.swift */; };
		9D806A912258FAA0008E500A /* SCNCapsuleExtensionsTests.swift in Sources */ = {isa = PBXBuildFile; fileRef = 9D806A8E2258FAA0008E500A /* SCNCapsuleExtensionsTests.swift */; };
		9D806A932258FCCE008E500A /* SCNConeExtensionsTests.swift in Sources */ = {isa = PBXBuildFile; fileRef = 9D806A922258FCCE008E500A /* SCNConeExtensionsTests.swift */; };
		9D806A942258FCCE008E500A /* SCNConeExtensionsTests.swift in Sources */ = {isa = PBXBuildFile; fileRef = 9D806A922258FCCE008E500A /* SCNConeExtensionsTests.swift */; };
		9D806A952258FCCE008E500A /* SCNConeExtensionsTests.swift in Sources */ = {isa = PBXBuildFile; fileRef = 9D806A922258FCCE008E500A /* SCNConeExtensionsTests.swift */; };
		9D806A972258FD81008E500A /* SCNCylinderExtensionsTests.swift in Sources */ = {isa = PBXBuildFile; fileRef = 9D806A962258FD81008E500A /* SCNCylinderExtensionsTests.swift */; };
		9D806A982258FD81008E500A /* SCNCylinderExtensionsTests.swift in Sources */ = {isa = PBXBuildFile; fileRef = 9D806A962258FD81008E500A /* SCNCylinderExtensionsTests.swift */; };
		9D806A992258FD81008E500A /* SCNCylinderExtensionsTests.swift in Sources */ = {isa = PBXBuildFile; fileRef = 9D806A962258FD81008E500A /* SCNCylinderExtensionsTests.swift */; };
		9D806A9B2258FE9D008E500A /* SCNShapeExtensionsTests.swift in Sources */ = {isa = PBXBuildFile; fileRef = 9D806A9A2258FE9D008E500A /* SCNShapeExtensionsTests.swift */; };
		9D806A9C2258FE9D008E500A /* SCNShapeExtensionsTests.swift in Sources */ = {isa = PBXBuildFile; fileRef = 9D806A9A2258FE9D008E500A /* SCNShapeExtensionsTests.swift */; };
		9D806A9F2258FF1A008E500A /* SCNSphereExtensionsTests.swift in Sources */ = {isa = PBXBuildFile; fileRef = 9D806A9E2258FF1A008E500A /* SCNSphereExtensionsTests.swift */; };
		9D806AA02258FF1A008E500A /* SCNSphereExtensionsTests.swift in Sources */ = {isa = PBXBuildFile; fileRef = 9D806A9E2258FF1A008E500A /* SCNSphereExtensionsTests.swift */; };
		9D806AA12258FF1A008E500A /* SCNSphereExtensionsTests.swift in Sources */ = {isa = PBXBuildFile; fileRef = 9D806A9E2258FF1A008E500A /* SCNSphereExtensionsTests.swift */; };
		9D806AA32258FF98008E500A /* SCNPlaneExtensionsTests.swift in Sources */ = {isa = PBXBuildFile; fileRef = 9D806AA22258FF98008E500A /* SCNPlaneExtensionsTests.swift */; };
		9D806AA42258FF98008E500A /* SCNPlaneExtensionsTests.swift in Sources */ = {isa = PBXBuildFile; fileRef = 9D806AA22258FF98008E500A /* SCNPlaneExtensionsTests.swift */; };
		9D806AA52258FF98008E500A /* SCNPlaneExtensionsTests.swift in Sources */ = {isa = PBXBuildFile; fileRef = 9D806AA22258FF98008E500A /* SCNPlaneExtensionsTests.swift */; };
		9D9784DB1FCAE3D200D988E7 /* StringProtocolExtensions.swift in Sources */ = {isa = PBXBuildFile; fileRef = 9D9784DA1FCAE3D200D988E7 /* StringProtocolExtensions.swift */; };
		9D9784DC1FCAE42600D988E7 /* StringProtocolExtensions.swift in Sources */ = {isa = PBXBuildFile; fileRef = 9D9784DA1FCAE3D200D988E7 /* StringProtocolExtensions.swift */; };
		9D9784DD1FCAE42600D988E7 /* StringProtocolExtensions.swift in Sources */ = {isa = PBXBuildFile; fileRef = 9D9784DA1FCAE3D200D988E7 /* StringProtocolExtensions.swift */; };
		9D9784DE1FCAE42600D988E7 /* StringProtocolExtensions.swift in Sources */ = {isa = PBXBuildFile; fileRef = 9D9784DA1FCAE3D200D988E7 /* StringProtocolExtensions.swift */; };
		9D9784E41FCAE6DD00D988E7 /* StringProtocolExtensionsTests.swift in Sources */ = {isa = PBXBuildFile; fileRef = 9D9784DF1FCAE6DD00D988E7 /* StringProtocolExtensionsTests.swift */; };
		9D9784E51FCAE6DD00D988E7 /* StringProtocolExtensionsTests.swift in Sources */ = {isa = PBXBuildFile; fileRef = 9D9784DF1FCAE6DD00D988E7 /* StringProtocolExtensionsTests.swift */; };
		9D9784E61FCAE6DD00D988E7 /* StringProtocolExtensionsTests.swift in Sources */ = {isa = PBXBuildFile; fileRef = 9D9784DF1FCAE6DD00D988E7 /* StringProtocolExtensionsTests.swift */; };
		9DC29CF42349E80F00F5CAAD /* UIColorExtensionsTests.swift in Sources */ = {isa = PBXBuildFile; fileRef = 9DC29CF32349E7E200F5CAAD /* UIColorExtensionsTests.swift */; };
		9DC29CF52349E80F00F5CAAD /* UIColorExtensionsTests.swift in Sources */ = {isa = PBXBuildFile; fileRef = 9DC29CF32349E7E200F5CAAD /* UIColorExtensionsTests.swift */; };
		9DC844A32349E1EE00E1571A /* UIColorExtensions.swift in Sources */ = {isa = PBXBuildFile; fileRef = 9DC844A22349E1EE00E1571A /* UIColorExtensions.swift */; };
		9DC844A62349E27600E1571A /* NSColorExtensions.swift in Sources */ = {isa = PBXBuildFile; fileRef = 9DC844A42349E24600E1571A /* NSColorExtensions.swift */; };
		9DC844A82349E28100E1571A /* UIColorExtensions.swift in Sources */ = {isa = PBXBuildFile; fileRef = 9DC844A22349E1EE00E1571A /* UIColorExtensions.swift */; };
		9E28344D25AEBD160093203B /* MeasurementExtensionsTests.swift in Sources */ = {isa = PBXBuildFile; fileRef = 9E28344C25AEBD160093203B /* MeasurementExtensionsTests.swift */; };
		9E28344E25AEBD160093203B /* MeasurementExtensionsTests.swift in Sources */ = {isa = PBXBuildFile; fileRef = 9E28344C25AEBD160093203B /* MeasurementExtensionsTests.swift */; };
		9E28344F25AEBD160093203B /* MeasurementExtensionsTests.swift in Sources */ = {isa = PBXBuildFile; fileRef = 9E28344C25AEBD160093203B /* MeasurementExtensionsTests.swift */; };
		9E3CA2672ABE0D7100FA4626 /* FutureExtensions.swift in Sources */ = {isa = PBXBuildFile; fileRef = 9E3CA2662ABE0D7100FA4626 /* FutureExtensions.swift */; };
		9E3CA3772ABE103E00FA4626 /* FutureExtensionsTests.swift in Sources */ = {isa = PBXBuildFile; fileRef = 9E3CA3752ABE0FEE00FA4626 /* FutureExtensionsTests.swift */; };
		9E8C72392BB8CE5900866521 /* NSStackViewExtensions.swift in Sources */ = {isa = PBXBuildFile; fileRef = 9E8C72382BB8CE5800866521 /* NSStackViewExtensions.swift */; };
		9E9F42B129872E9400A0BD60 /* URLSessionExtensions.swift in Sources */ = {isa = PBXBuildFile; fileRef = 9E9F42B029872E9300A0BD60 /* URLSessionExtensions.swift */; };
		9E9F42B229872E9400A0BD60 /* URLSessionExtensions.swift in Sources */ = {isa = PBXBuildFile; fileRef = 9E9F42B029872E9300A0BD60 /* URLSessionExtensions.swift */; };
		9E9F42B329872E9400A0BD60 /* URLSessionExtensions.swift in Sources */ = {isa = PBXBuildFile; fileRef = 9E9F42B029872E9300A0BD60 /* URLSessionExtensions.swift */; };
		9E9F42B429872E9400A0BD60 /* URLSessionExtensions.swift in Sources */ = {isa = PBXBuildFile; fileRef = 9E9F42B029872E9300A0BD60 /* URLSessionExtensions.swift */; };
		9E9F42BA298733DF00A0BD60 /* URLSessionExtensionsTests.swift in Sources */ = {isa = PBXBuildFile; fileRef = 9E9F42B529872F5F00A0BD60 /* URLSessionExtensionsTests.swift */; };
		9E9F42BB298733E000A0BD60 /* URLSessionExtensionsTests.swift in Sources */ = {isa = PBXBuildFile; fileRef = 9E9F42B529872F5F00A0BD60 /* URLSessionExtensionsTests.swift */; };
		9E9F42BC298733E000A0BD60 /* URLSessionExtensionsTests.swift in Sources */ = {isa = PBXBuildFile; fileRef = 9E9F42B529872F5F00A0BD60 /* URLSessionExtensionsTests.swift */; };
		9EA118102ABF2FEC00AD3916 /* FutureExtensions.swift in Sources */ = {isa = PBXBuildFile; fileRef = 9E3CA2662ABE0D7100FA4626 /* FutureExtensions.swift */; };
		9EA118112ABF2FED00AD3916 /* FutureExtensions.swift in Sources */ = {isa = PBXBuildFile; fileRef = 9E3CA2662ABE0D7100FA4626 /* FutureExtensions.swift */; };
		9EA118122ABF2FED00AD3916 /* FutureExtensions.swift in Sources */ = {isa = PBXBuildFile; fileRef = 9E3CA2662ABE0D7100FA4626 /* FutureExtensions.swift */; };
		9EA118132ABF2FFE00AD3916 /* FutureExtensionsTests.swift in Sources */ = {isa = PBXBuildFile; fileRef = 9E3CA3752ABE0FEE00FA4626 /* FutureExtensionsTests.swift */; };
		9EA118142ABF2FFF00AD3916 /* FutureExtensionsTests.swift in Sources */ = {isa = PBXBuildFile; fileRef = 9E3CA3752ABE0FEE00FA4626 /* FutureExtensionsTests.swift */; };
		9ECEAE692BB8D19500DFBBDD /* NSStackViewExtensionsTests.swift in Sources */ = {isa = PBXBuildFile; fileRef = 9ECEAE682BB8D19400DFBBDD /* NSStackViewExtensionsTests.swift */; };
		A94AA78720280F9100E229A5 /* FileManagerExtensions.swift in Sources */ = {isa = PBXBuildFile; fileRef = A94AA78620280F9100E229A5 /* FileManagerExtensions.swift */; };
		A94AA78A202819B400E229A5 /* FileManagerExtensionsTests.swift in Sources */ = {isa = PBXBuildFile; fileRef = A94AA7882028193A00E229A5 /* FileManagerExtensionsTests.swift */; };
		A94AA78B202819B400E229A5 /* FileManagerExtensionsTests.swift in Sources */ = {isa = PBXBuildFile; fileRef = A94AA7882028193A00E229A5 /* FileManagerExtensionsTests.swift */; };
		A94AA78C202819B400E229A5 /* FileManagerExtensionsTests.swift in Sources */ = {isa = PBXBuildFile; fileRef = A94AA7882028193A00E229A5 /* FileManagerExtensionsTests.swift */; };
		A9AEB78620283ACC0021AACF /* FileManagerExtensions.swift in Sources */ = {isa = PBXBuildFile; fileRef = A94AA78620280F9100E229A5 /* FileManagerExtensions.swift */; };
		A9AEB78720283ACC0021AACF /* FileManagerExtensions.swift in Sources */ = {isa = PBXBuildFile; fileRef = A94AA78620280F9100E229A5 /* FileManagerExtensions.swift */; };
		A9AEB78820283ACD0021AACF /* FileManagerExtensions.swift in Sources */ = {isa = PBXBuildFile; fileRef = A94AA78620280F9100E229A5 /* FileManagerExtensions.swift */; };
		B22EB2B720E9E720001EAE70 /* RangeReplaceableCollectionExtensions.swift in Sources */ = {isa = PBXBuildFile; fileRef = B22EB2B620E9E720001EAE70 /* RangeReplaceableCollectionExtensions.swift */; };
		B22EB2B920E9E814001EAE70 /* RangeReplaceableCollectionTests.swift in Sources */ = {isa = PBXBuildFile; fileRef = B22EB2B820E9E814001EAE70 /* RangeReplaceableCollectionTests.swift */; };
		B22EB2BB20E9E81C001EAE70 /* RangeReplaceableCollectionExtensions.swift in Sources */ = {isa = PBXBuildFile; fileRef = B22EB2B620E9E720001EAE70 /* RangeReplaceableCollectionExtensions.swift */; };
		B22EB2BD20E9EA1F001EAE70 /* RangeReplaceableCollectionTests.swift in Sources */ = {isa = PBXBuildFile; fileRef = B22EB2B820E9E814001EAE70 /* RangeReplaceableCollectionTests.swift */; };
		B22EB2BE20E9EA20001EAE70 /* RangeReplaceableCollectionTests.swift in Sources */ = {isa = PBXBuildFile; fileRef = B22EB2B820E9E814001EAE70 /* RangeReplaceableCollectionTests.swift */; };
		B2A0DAC02336DA87002B0BC5 /* MutableCollectionExtensions.swift in Sources */ = {isa = PBXBuildFile; fileRef = B2A0DABF2336DA87002B0BC5 /* MutableCollectionExtensions.swift */; };
		B2A0DAC12336DA87002B0BC5 /* MutableCollectionExtensions.swift in Sources */ = {isa = PBXBuildFile; fileRef = B2A0DABF2336DA87002B0BC5 /* MutableCollectionExtensions.swift */; };
		B2A0DAC22336DA87002B0BC5 /* MutableCollectionExtensions.swift in Sources */ = {isa = PBXBuildFile; fileRef = B2A0DABF2336DA87002B0BC5 /* MutableCollectionExtensions.swift */; };
		B2A0DAC32336DA87002B0BC5 /* MutableCollectionExtensions.swift in Sources */ = {isa = PBXBuildFile; fileRef = B2A0DABF2336DA87002B0BC5 /* MutableCollectionExtensions.swift */; };
		B2A0DAC52336DCE5002B0BC5 /* MutableCollectionTests.swift in Sources */ = {isa = PBXBuildFile; fileRef = B2A0DAC42336DCE5002B0BC5 /* MutableCollectionTests.swift */; };
		B2A0DAC62336DCE5002B0BC5 /* MutableCollectionTests.swift in Sources */ = {isa = PBXBuildFile; fileRef = B2A0DAC42336DCE5002B0BC5 /* MutableCollectionTests.swift */; };
		B2A0DAC72336DCE5002B0BC5 /* MutableCollectionTests.swift in Sources */ = {isa = PBXBuildFile; fileRef = B2A0DAC42336DCE5002B0BC5 /* MutableCollectionTests.swift */; };
		B2EEA14A211A7AC900EF7F8E /* RangeReplaceableCollectionExtensions.swift in Sources */ = {isa = PBXBuildFile; fileRef = B22EB2B620E9E720001EAE70 /* RangeReplaceableCollectionExtensions.swift */; };
		B2EEA14B211A7ACA00EF7F8E /* RangeReplaceableCollectionExtensions.swift in Sources */ = {isa = PBXBuildFile; fileRef = B22EB2B620E9E720001EAE70 /* RangeReplaceableCollectionExtensions.swift */; };
		C7E027C42360942000F1061E /* KeyedDecodingContainerExtensions.swift in Sources */ = {isa = PBXBuildFile; fileRef = C7E027C32360942000F1061E /* KeyedDecodingContainerExtensions.swift */; };
		C7E027C52360942000F1061E /* KeyedDecodingContainerExtensions.swift in Sources */ = {isa = PBXBuildFile; fileRef = C7E027C32360942000F1061E /* KeyedDecodingContainerExtensions.swift */; };
		C7E027C62360942000F1061E /* KeyedDecodingContainerExtensions.swift in Sources */ = {isa = PBXBuildFile; fileRef = C7E027C32360942000F1061E /* KeyedDecodingContainerExtensions.swift */; };
		C7E027C72360942000F1061E /* KeyedDecodingContainerExtensions.swift in Sources */ = {isa = PBXBuildFile; fileRef = C7E027C32360942000F1061E /* KeyedDecodingContainerExtensions.swift */; };
		C7E027C92360958B00F1061E /* KeyedDecodingContainerExtensionsTests.swift in Sources */ = {isa = PBXBuildFile; fileRef = C7E027C82360958B00F1061E /* KeyedDecodingContainerExtensionsTests.swift */; };
		C7E027CA2360958B00F1061E /* KeyedDecodingContainerExtensionsTests.swift in Sources */ = {isa = PBXBuildFile; fileRef = C7E027C82360958B00F1061E /* KeyedDecodingContainerExtensionsTests.swift */; };
		C7E027CB2360958B00F1061E /* KeyedDecodingContainerExtensionsTests.swift in Sources */ = {isa = PBXBuildFile; fileRef = C7E027C82360958B00F1061E /* KeyedDecodingContainerExtensionsTests.swift */; };
		CA1317542106D35E002F1B0D /* UIRefreshControlExtensions.swift in Sources */ = {isa = PBXBuildFile; fileRef = CA1317532106D35E002F1B0D /* UIRefreshControlExtensions.swift */; };
		CA1317582106D4F5002F1B0D /* UIRefreshControlExtensionsTests.swift in Sources */ = {isa = PBXBuildFile; fileRef = CA1317562106D4F5002F1B0D /* UIRefreshControlExtensionsTests.swift */; };
		CAC5EBC62125270A00AB27EC /* TestImage.png in Resources */ = {isa = PBXBuildFile; fileRef = CAC5EBBF2125270A00AB27EC /* TestImage.png */; };
		CAC5EBC72125270A00AB27EC /* TestStoryboard.storyboard in Resources */ = {isa = PBXBuildFile; fileRef = CAC5EBC02125270A00AB27EC /* TestStoryboard.storyboard */; };
		CAC5EBC82125270A00AB27EC /* UICollectionViewCell.xib in Resources */ = {isa = PBXBuildFile; fileRef = CAC5EBC12125270A00AB27EC /* UICollectionViewCell.xib */; };
		CAC5EBC92125270A00AB27EC /* test.json in Resources */ = {isa = PBXBuildFile; fileRef = CAC5EBC22125270A00AB27EC /* test.json */; };
		CAC5EBCA2125270A00AB27EC /* UITableViewCell.xib in Resources */ = {isa = PBXBuildFile; fileRef = CAC5EBC32125270A00AB27EC /* UITableViewCell.xib */; };
		CAC5EBCB2125270A00AB27EC /* UITableViewHeaderFooterView.xib in Resources */ = {isa = PBXBuildFile; fileRef = CAC5EBC42125270A00AB27EC /* UITableViewHeaderFooterView.xib */; };
		CAC5EBCC2125270A00AB27EC /* big_buck_bunny_720p_1mb.mp4 in Resources */ = {isa = PBXBuildFile; fileRef = CAC5EBC52125270A00AB27EC /* big_buck_bunny_720p_1mb.mp4 */; };
		CAC5EBCD2125272400AB27EC /* big_buck_bunny_720p_1mb.mp4 in Resources */ = {isa = PBXBuildFile; fileRef = CAC5EBC52125270A00AB27EC /* big_buck_bunny_720p_1mb.mp4 */; };
		CAC5EBCE2125272A00AB27EC /* test.json in Resources */ = {isa = PBXBuildFile; fileRef = CAC5EBC22125270A00AB27EC /* test.json */; };
		CAC5EBCF2125272A00AB27EC /* test.json in Resources */ = {isa = PBXBuildFile; fileRef = CAC5EBC22125270A00AB27EC /* test.json */; };
		CAC5EBD02125273100AB27EC /* TestImage.png in Resources */ = {isa = PBXBuildFile; fileRef = CAC5EBBF2125270A00AB27EC /* TestImage.png */; };
		CAC5EBD12125273100AB27EC /* TestImage.png in Resources */ = {isa = PBXBuildFile; fileRef = CAC5EBBF2125270A00AB27EC /* TestImage.png */; };
		CF30948A216AAC7A005609BC /* UIActivityExtensions.swift in Sources */ = {isa = PBXBuildFile; fileRef = CF309489216AAC7A005609BC /* UIActivityExtensions.swift */; };
		D5FD5284270853B30073F831 /* BinaryIntegerExtensions.swift in Sources */ = {isa = PBXBuildFile; fileRef = D5FD5283270853B30073F831 /* BinaryIntegerExtensions.swift */; };
		D5FD5285270853B30073F831 /* BinaryIntegerExtensions.swift in Sources */ = {isa = PBXBuildFile; fileRef = D5FD5283270853B30073F831 /* BinaryIntegerExtensions.swift */; };
		D5FD5286270853B30073F831 /* BinaryIntegerExtensions.swift in Sources */ = {isa = PBXBuildFile; fileRef = D5FD5283270853B30073F831 /* BinaryIntegerExtensions.swift */; };
		D5FD5287270853B30073F831 /* BinaryIntegerExtensions.swift in Sources */ = {isa = PBXBuildFile; fileRef = D5FD5283270853B30073F831 /* BinaryIntegerExtensions.swift */; };
		D5FD528D27085D820073F831 /* BinaryIntegerExtensionsTests.swift in Sources */ = {isa = PBXBuildFile; fileRef = D5FD5288270858400073F831 /* BinaryIntegerExtensionsTests.swift */; };
		D5FD528E27085D820073F831 /* BinaryIntegerExtensionsTests.swift in Sources */ = {isa = PBXBuildFile; fileRef = D5FD5288270858400073F831 /* BinaryIntegerExtensionsTests.swift */; };
		D5FD528F27085D820073F831 /* BinaryIntegerExtensionsTests.swift in Sources */ = {isa = PBXBuildFile; fileRef = D5FD5288270858400073F831 /* BinaryIntegerExtensionsTests.swift */; };
		D951E8AA23D04DBE00F2CD0B /* DecodableExtensions.swift in Sources */ = {isa = PBXBuildFile; fileRef = D951E8A923D04DBE00F2CD0B /* DecodableExtensions.swift */; };
		D951E8AB23D04DCA00F2CD0B /* DecodableExtensions.swift in Sources */ = {isa = PBXBuildFile; fileRef = D951E8A923D04DBE00F2CD0B /* DecodableExtensions.swift */; };
		D951E8AC23D04DCA00F2CD0B /* DecodableExtensions.swift in Sources */ = {isa = PBXBuildFile; fileRef = D951E8A923D04DBE00F2CD0B /* DecodableExtensions.swift */; };
		D951E8AD23D04DCB00F2CD0B /* DecodableExtensions.swift in Sources */ = {isa = PBXBuildFile; fileRef = D951E8A923D04DBE00F2CD0B /* DecodableExtensions.swift */; };
		D951E8AF23D04E4600F2CD0B /* DecodableExtensionsTests.swift in Sources */ = {isa = PBXBuildFile; fileRef = D951E8AE23D04E4600F2CD0B /* DecodableExtensionsTests.swift */; };
		D951E8B023D04E4600F2CD0B /* DecodableExtensionsTests.swift in Sources */ = {isa = PBXBuildFile; fileRef = D951E8AE23D04E4600F2CD0B /* DecodableExtensionsTests.swift */; };
		D951E8B123D04E4600F2CD0B /* DecodableExtensionsTests.swift in Sources */ = {isa = PBXBuildFile; fileRef = D951E8AE23D04E4600F2CD0B /* DecodableExtensionsTests.swift */; };
		D9F36CF623521F440057258F /* MKMapViewExtensionsTests.swift in Sources */ = {isa = PBXBuildFile; fileRef = D9F36CF523521F440057258F /* MKMapViewExtensionsTests.swift */; };
		E5E5EB3A2350EED400B04C42 /* CAGradientLayerExtensions.swift in Sources */ = {isa = PBXBuildFile; fileRef = E5E5EB392350EED400B04C42 /* CAGradientLayerExtensions.swift */; };
		E5E5EB3D2350F40200B04C42 /* CAGradientLayerExtensionsTests.swift in Sources */ = {isa = PBXBuildFile; fileRef = E5E5EB3C2350F40200B04C42 /* CAGradientLayerExtensionsTests.swift */; };
		F850972424AF72690007F74D /* MyViewController.swift in Sources */ = {isa = PBXBuildFile; fileRef = 5E36CB6424AC9909007727DA /* MyViewController.swift */; };
		F850972524AF72690007F74D /* MyViewController.swift in Sources */ = {isa = PBXBuildFile; fileRef = 5E36CB6424AC9909007727DA /* MyViewController.swift */; };
		F854D2A52423AE92003A08A9 /* CGAffineTransformExtensions.swift in Sources */ = {isa = PBXBuildFile; fileRef = F854D2A42423AE92003A08A9 /* CGAffineTransformExtensions.swift */; };
		F854D2AE2423DF54003A08A9 /* CGAffineTransformExtensions.swift in Sources */ = {isa = PBXBuildFile; fileRef = F854D2A42423AE92003A08A9 /* CGAffineTransformExtensions.swift */; };
		F854D2B02423DF5A003A08A9 /* CGAffineTransformExtensions.swift in Sources */ = {isa = PBXBuildFile; fileRef = F854D2A42423AE92003A08A9 /* CGAffineTransformExtensions.swift */; };
		F854D2B52423E19B003A08A9 /* CGAffineTransformExtensions.swift in Sources */ = {isa = PBXBuildFile; fileRef = F854D2A42423AE92003A08A9 /* CGAffineTransformExtensions.swift */; };
		F854D2B62423E1F0003A08A9 /* CAGradientLayerExtensions.swift in Sources */ = {isa = PBXBuildFile; fileRef = E5E5EB392350EED400B04C42 /* CAGradientLayerExtensions.swift */; };
		F854D2B72423E1F1003A08A9 /* CAGradientLayerExtensions.swift in Sources */ = {isa = PBXBuildFile; fileRef = E5E5EB392350EED400B04C42 /* CAGradientLayerExtensions.swift */; };
		F854D2B82423E1FE003A08A9 /* CAGradientLayerExtensionsTests.swift in Sources */ = {isa = PBXBuildFile; fileRef = E5E5EB3C2350F40200B04C42 /* CAGradientLayerExtensionsTests.swift */; };
		F854D2B92423E1FE003A08A9 /* CAGradientLayerExtensionsTests.swift in Sources */ = {isa = PBXBuildFile; fileRef = E5E5EB3C2350F40200B04C42 /* CAGradientLayerExtensionsTests.swift */; };
		F854D2BB2423E7C8003A08A9 /* CGAffineTransformExtensionsTests.swift in Sources */ = {isa = PBXBuildFile; fileRef = F854D2BA2423E7C8003A08A9 /* CGAffineTransformExtensionsTests.swift */; };
		F854D2BC2423E7C8003A08A9 /* CGAffineTransformExtensionsTests.swift in Sources */ = {isa = PBXBuildFile; fileRef = F854D2BA2423E7C8003A08A9 /* CGAffineTransformExtensionsTests.swift */; };
		F854D2BD2423E7C8003A08A9 /* CGAffineTransformExtensionsTests.swift in Sources */ = {isa = PBXBuildFile; fileRef = F854D2BA2423E7C8003A08A9 /* CGAffineTransformExtensionsTests.swift */; };
		F854D2BF2423EBD0003A08A9 /* CATransform3DExtensionsTests.swift in Sources */ = {isa = PBXBuildFile; fileRef = F854D2BE2423EBD0003A08A9 /* CATransform3DExtensionsTests.swift */; };
		F854D2C02423EBD0003A08A9 /* CATransform3DExtensionsTests.swift in Sources */ = {isa = PBXBuildFile; fileRef = F854D2BE2423EBD0003A08A9 /* CATransform3DExtensionsTests.swift */; };
		F854D2C12423EBD0003A08A9 /* CATransform3DExtensionsTests.swift in Sources */ = {isa = PBXBuildFile; fileRef = F854D2BE2423EBD0003A08A9 /* CATransform3DExtensionsTests.swift */; };
		F854D2C32423ECEF003A08A9 /* CATransform3DExtensions.swift in Sources */ = {isa = PBXBuildFile; fileRef = F854D2A62423AF22003A08A9 /* CATransform3DExtensions.swift */; };
		F854D2C42423ECF0003A08A9 /* CATransform3DExtensions.swift in Sources */ = {isa = PBXBuildFile; fileRef = F854D2A62423AF22003A08A9 /* CATransform3DExtensions.swift */; };
		F854D2C52423ECF0003A08A9 /* CATransform3DExtensions.swift in Sources */ = {isa = PBXBuildFile; fileRef = F854D2A62423AF22003A08A9 /* CATransform3DExtensions.swift */; };
		F87AA5D5241257E3005F5B28 /* NotificationCenterExtensions.swift in Sources */ = {isa = PBXBuildFile; fileRef = F87AA5D4241257E3005F5B28 /* NotificationCenterExtensions.swift */; };
		F87AA5D624125808005F5B28 /* NotificationCenterExtensions.swift in Sources */ = {isa = PBXBuildFile; fileRef = F87AA5D4241257E3005F5B28 /* NotificationCenterExtensions.swift */; };
		F87AA5D724125808005F5B28 /* NotificationCenterExtensions.swift in Sources */ = {isa = PBXBuildFile; fileRef = F87AA5D4241257E3005F5B28 /* NotificationCenterExtensions.swift */; };
		F87AA5D824125808005F5B28 /* NotificationCenterExtensions.swift in Sources */ = {isa = PBXBuildFile; fileRef = F87AA5D4241257E3005F5B28 /* NotificationCenterExtensions.swift */; };
		F87AA5DA24125C19005F5B28 /* NotificationCenterExtensionsTests.swift in Sources */ = {isa = PBXBuildFile; fileRef = F87AA5D924125C19005F5B28 /* NotificationCenterExtensionsTests.swift */; };
		F87AA5DB24125C19005F5B28 /* NotificationCenterExtensionsTests.swift in Sources */ = {isa = PBXBuildFile; fileRef = F87AA5D924125C19005F5B28 /* NotificationCenterExtensionsTests.swift */; };
		F87AA5DC24125C19005F5B28 /* NotificationCenterExtensionsTests.swift in Sources */ = {isa = PBXBuildFile; fileRef = F87AA5D924125C19005F5B28 /* NotificationCenterExtensionsTests.swift */; };
		F887E9392505AB87006CB4F7 /* FontExtensions.swift in Sources */ = {isa = PBXBuildFile; fileRef = F887E9382505AB87006CB4F7 /* FontExtensions.swift */; };
		F887E93A2505AB87006CB4F7 /* FontExtensions.swift in Sources */ = {isa = PBXBuildFile; fileRef = F887E9382505AB87006CB4F7 /* FontExtensions.swift */; };
		F887E93B2505AB87006CB4F7 /* FontExtensions.swift in Sources */ = {isa = PBXBuildFile; fileRef = F887E9382505AB87006CB4F7 /* FontExtensions.swift */; };
		F887E93C2505AB87006CB4F7 /* FontExtensions.swift in Sources */ = {isa = PBXBuildFile; fileRef = F887E9382505AB87006CB4F7 /* FontExtensions.swift */; };
		F8885CF324D2ECB3009C33C0 /* WKWebViewExtensionsTests.swift in Sources */ = {isa = PBXBuildFile; fileRef = 985C1B922479795B008AAB0E /* WKWebViewExtensionsTests.swift */; };
		F88C491924AF73A400BA0503 /* TestStoryboard-tvOS.storyboard in Resources */ = {isa = PBXBuildFile; fileRef = F88C491824AF73A400BA0503 /* TestStoryboard-tvOS.storyboard */; };
		F899FE7A24D01A2400F3BDE5 /* XCTestExtensionsTests.swift in Sources */ = {isa = PBXBuildFile; fileRef = F8E62DA324D0187000BF35AE /* XCTestExtensionsTests.swift */; };
		F899FE7B24D01A2500F3BDE5 /* XCTestExtensionsTests.swift in Sources */ = {isa = PBXBuildFile; fileRef = F8E62DA324D0187000BF35AE /* XCTestExtensionsTests.swift */; };
		F899FE7C24D01A2500F3BDE5 /* XCTestExtensionsTests.swift in Sources */ = {isa = PBXBuildFile; fileRef = F8E62DA324D0187000BF35AE /* XCTestExtensionsTests.swift */; };
		F8A710E923BF3EF100112DAD /* EdgeInsetsExtensions.swift in Sources */ = {isa = PBXBuildFile; fileRef = F8A710E823BF3EF100112DAD /* EdgeInsetsExtensions.swift */; };
		F8A710EA23BF3F7300112DAD /* EdgeInsetsExtensions.swift in Sources */ = {isa = PBXBuildFile; fileRef = F8A710E823BF3EF100112DAD /* EdgeInsetsExtensions.swift */; };
		F8A710EB23BF3F7400112DAD /* EdgeInsetsExtensions.swift in Sources */ = {isa = PBXBuildFile; fileRef = F8A710E823BF3EF100112DAD /* EdgeInsetsExtensions.swift */; };
		F8A710EC23BF3F7400112DAD /* EdgeInsetsExtensions.swift in Sources */ = {isa = PBXBuildFile; fileRef = F8A710E823BF3EF100112DAD /* EdgeInsetsExtensions.swift */; };
		F8A710EF23BF3F8500112DAD /* EdgeInsetsExtensionsTests.swift in Sources */ = {isa = PBXBuildFile; fileRef = F8A710ED23BF3F8200112DAD /* EdgeInsetsExtensionsTests.swift */; };
		F8A710F023BF3F8500112DAD /* EdgeInsetsExtensionsTests.swift in Sources */ = {isa = PBXBuildFile; fileRef = F8A710ED23BF3F8200112DAD /* EdgeInsetsExtensionsTests.swift */; };
		F8A710F123BF3F8600112DAD /* EdgeInsetsExtensionsTests.swift in Sources */ = {isa = PBXBuildFile; fileRef = F8A710ED23BF3F8200112DAD /* EdgeInsetsExtensionsTests.swift */; };
		F8B4DFB3291EA77C0011BD90 /* HKActivitySummaryExtensionsTests.swift in Sources */ = {isa = PBXBuildFile; fileRef = 0DAEBCE224B0079700F61684 /* HKActivitySummaryExtensionsTests.swift */; };
		F8B4DFB4291EA7880011BD90 /* HKActivitySummaryExtensions.swift in Sources */ = {isa = PBXBuildFile; fileRef = 0DAEBCDF24B0045F00F61684 /* HKActivitySummaryExtensions.swift */; };
		F8BE7E082B3B161F00179B35 /* UIImageViewDeprecated.swift in Sources */ = {isa = PBXBuildFile; fileRef = F8BE7E072B3B161F00179B35 /* UIImageViewDeprecated.swift */; };
		F8BE7E092B3B161F00179B35 /* UIImageViewDeprecated.swift in Sources */ = {isa = PBXBuildFile; fileRef = F8BE7E072B3B161F00179B35 /* UIImageViewDeprecated.swift */; };
		F8BE7E0A2B3B161F00179B35 /* UIImageViewDeprecated.swift in Sources */ = {isa = PBXBuildFile; fileRef = F8BE7E072B3B161F00179B35 /* UIImageViewDeprecated.swift */; };
		F8C1AE6F225B7F990045D5A0 /* NSRegularExpressionExtensions.swift in Sources */ = {isa = PBXBuildFile; fileRef = F8C1AE6E225B7F990045D5A0 /* NSRegularExpressionExtensions.swift */; };
		F8C1AE70225B7F990045D5A0 /* NSRegularExpressionExtensions.swift in Sources */ = {isa = PBXBuildFile; fileRef = F8C1AE6E225B7F990045D5A0 /* NSRegularExpressionExtensions.swift */; };
		F8C1AE71225B7F990045D5A0 /* NSRegularExpressionExtensions.swift in Sources */ = {isa = PBXBuildFile; fileRef = F8C1AE6E225B7F990045D5A0 /* NSRegularExpressionExtensions.swift */; };
		F8C1AE72225B7F990045D5A0 /* NSRegularExpressionExtensions.swift in Sources */ = {isa = PBXBuildFile; fileRef = F8C1AE6E225B7F990045D5A0 /* NSRegularExpressionExtensions.swift */; };
		F8C1AE74225B871F0045D5A0 /* NSRegularExpressionExtensionsTests.swift in Sources */ = {isa = PBXBuildFile; fileRef = F8C1AE73225B871F0045D5A0 /* NSRegularExpressionExtensionsTests.swift */; };
		F8C1AE75225B871F0045D5A0 /* NSRegularExpressionExtensionsTests.swift in Sources */ = {isa = PBXBuildFile; fileRef = F8C1AE73225B871F0045D5A0 /* NSRegularExpressionExtensionsTests.swift */; };
		F8C1AE76225B871F0045D5A0 /* NSRegularExpressionExtensionsTests.swift in Sources */ = {isa = PBXBuildFile; fileRef = F8C1AE73225B871F0045D5A0 /* NSRegularExpressionExtensionsTests.swift */; };
		F8DED22624EAA2070068F758 /* UIScrollViewExtensions.swift in Sources */ = {isa = PBXBuildFile; fileRef = 86B3F7AB208D3D5C00BC297B /* UIScrollViewExtensions.swift */; };
		F8DED22724EAA20F0068F758 /* UIScrollViewExtensionsTests.swift in Sources */ = {isa = PBXBuildFile; fileRef = 86B3F7AD208D3DF300BC297B /* UIScrollViewExtensionsTests.swift */; };
		F8EC9E4E24D01C360089401E /* XCTestExtensions.swift in Sources */ = {isa = PBXBuildFile; fileRef = F8EC9E4D24D01C360089401E /* XCTestExtensions.swift */; };
		F8EC9E4F24D01C360089401E /* XCTestExtensions.swift in Sources */ = {isa = PBXBuildFile; fileRef = F8EC9E4D24D01C360089401E /* XCTestExtensions.swift */; };
		F8EC9E5024D01C360089401E /* XCTestExtensions.swift in Sources */ = {isa = PBXBuildFile; fileRef = F8EC9E4D24D01C360089401E /* XCTestExtensions.swift */; };
/* End PBXBuildFile section */

/* Begin PBXContainerItemProxy section */
		07C50CCF1F5EAF2700F46E5A /* PBXContainerItemProxy */ = {
			isa = PBXContainerItemProxy;
			containerPortal = 07898B521F278CF900558C97 /* Project object */;
			proxyType = 1;
			remoteGlobalIDString = 07898B5C1F278D7600558C97;
			remoteInfo = "SwifterSwift-iOS";
		};
		07C50CDE1F5EAF4B00F46E5A /* PBXContainerItemProxy */ = {
			isa = PBXContainerItemProxy;
			containerPortal = 07898B521F278CF900558C97 /* Project object */;
			proxyType = 1;
			remoteGlobalIDString = 07898B6A1F278D9700558C97;
			remoteInfo = "SwifterSwift-tvOS";
		};
		07C50CED1F5EAF6300F46E5A /* PBXContainerItemProxy */ = {
			isa = PBXContainerItemProxy;
			containerPortal = 07898B521F278CF900558C97 /* Project object */;
			proxyType = 1;
			remoteGlobalIDString = 07898B841F278DD200558C97;
			remoteInfo = "SwifterSwift-macOS";
		};
/* End PBXContainerItemProxy section */

/* Begin PBXFileReference section */
		0722CB3720C2E46B00C6C1B6 /* UIWindowExtensions.swift */ = {isa = PBXFileReference; fileEncoding = 4; lastKnownFileType = sourcecode.swift; path = UIWindowExtensions.swift; sourceTree = "<group>"; };
		0722CB3920C2E49900C6C1B6 /* UIWindowExtensionsTests.swift */ = {isa = PBXFileReference; fileEncoding = 4; lastKnownFileType = sourcecode.swift; path = UIWindowExtensionsTests.swift; sourceTree = "<group>"; };
		0726D7761F7C199E0028CAB5 /* ColorExtensions.swift */ = {isa = PBXFileReference; lastKnownFileType = sourcecode.swift; path = ColorExtensions.swift; sourceTree = "<group>"; };
		074C8D80224F86450050F040 /* MKMapViewExtensions.swift */ = {isa = PBXFileReference; fileEncoding = 4; lastKnownFileType = sourcecode.swift; path = MKMapViewExtensions.swift; sourceTree = "<group>"; };
		074EAF1A1F7BA68B00C74636 /* UIFontExtensions.swift */ = {isa = PBXFileReference; lastKnownFileType = sourcecode.swift; path = UIFontExtensions.swift; sourceTree = "<group>"; };
		074EAF1E1F7BA74600C74636 /* UIFontExtensionsTests.swift */ = {isa = PBXFileReference; lastKnownFileType = sourcecode.swift; path = UIFontExtensionsTests.swift; sourceTree = "<group>"; };
		077BA0891F6BE81F00D9C4AC /* URLRequestExtensions.swift */ = {isa = PBXFileReference; lastKnownFileType = sourcecode.swift; path = URLRequestExtensions.swift; sourceTree = "<group>"; };
		077BA08E1F6BE83600D9C4AC /* UserDefaultsExtensions.swift */ = {isa = PBXFileReference; lastKnownFileType = sourcecode.swift; path = UserDefaultsExtensions.swift; sourceTree = "<group>"; };
		077BA0941F6BE98500D9C4AC /* URLRequestExtensionsTests.swift */ = {isa = PBXFileReference; lastKnownFileType = sourcecode.swift; path = URLRequestExtensionsTests.swift; sourceTree = "<group>"; };
		077BA0991F6BE99F00D9C4AC /* UserDefaultsExtensionsTests.swift */ = {isa = PBXFileReference; lastKnownFileType = sourcecode.swift; path = UserDefaultsExtensionsTests.swift; sourceTree = "<group>"; };
		0782A5AE23DA985B00E562C0 /* CLLocationArrayExtensions.swift */ = {isa = PBXFileReference; fileEncoding = 4; lastKnownFileType = sourcecode.swift; path = CLLocationArrayExtensions.swift; sourceTree = "<group>"; };
		0782A5B023DA989F00E562C0 /* CLLocationArrayExtensionsTests.swift */ = {isa = PBXFileReference; fileEncoding = 4; lastKnownFileType = sourcecode.swift; path = CLLocationArrayExtensionsTests.swift; sourceTree = "<group>"; };
		078916D92076077000AC0665 /* FloatingPointExtensionsTests.swift */ = {isa = PBXFileReference; lastKnownFileType = sourcecode.swift; path = FloatingPointExtensionsTests.swift; sourceTree = "<group>"; };
		078916DD20760DA700AC0665 /* SignedIntegerExtensionsTests.swift */ = {isa = PBXFileReference; lastKnownFileType = sourcecode.swift; path = SignedIntegerExtensionsTests.swift; sourceTree = "<group>"; };
		07898B5D1F278D7600558C97 /* SwifterSwift.framework */ = {isa = PBXFileReference; explicitFileType = wrapper.framework; includeInIndex = 0; path = SwifterSwift.framework; sourceTree = BUILT_PRODUCTS_DIR; };
		07898B6B1F278D9700558C97 /* SwifterSwift.framework */ = {isa = PBXFileReference; explicitFileType = wrapper.framework; includeInIndex = 0; path = SwifterSwift.framework; sourceTree = BUILT_PRODUCTS_DIR; };
		07898B781F278DBC00558C97 /* SwifterSwift.framework */ = {isa = PBXFileReference; explicitFileType = wrapper.framework; includeInIndex = 0; path = SwifterSwift.framework; sourceTree = BUILT_PRODUCTS_DIR; };
		07898B851F278DD200558C97 /* SwifterSwift.framework */ = {isa = PBXFileReference; explicitFileType = wrapper.framework; includeInIndex = 0; path = SwifterSwift.framework; sourceTree = BUILT_PRODUCTS_DIR; };
		07898B8E1F278E6300558C97 /* Info.plist */ = {isa = PBXFileReference; lastKnownFileType = text.plist.xml; path = Info.plist; sourceTree = "<group>"; };
		07898B8F1F278E6300558C97 /* SwifterSwift.h */ = {isa = PBXFileReference; lastKnownFileType = sourcecode.c.h; path = SwifterSwift.h; sourceTree = "<group>"; };
		07A1C446224FFDE4003272E4 /* UIApplicationExtensions.swift */ = {isa = PBXFileReference; lastKnownFileType = sourcecode.swift; path = UIApplicationExtensions.swift; sourceTree = "<group>"; };
		07A494E323C7CAAA00DFCBFC /* CLVisitExtensions.swift */ = {isa = PBXFileReference; fileEncoding = 4; lastKnownFileType = sourcecode.swift; path = CLVisitExtensions.swift; sourceTree = "<group>"; };
		07A494E823C7CAC500DFCBFC /* CLVisitExtensionsTests.swift */ = {isa = PBXFileReference; fileEncoding = 4; lastKnownFileType = sourcecode.swift; path = CLVisitExtensionsTests.swift; sourceTree = "<group>"; };
		07B7F15D1F5EB41600E6F910 /* CGColorExtensions.swift */ = {isa = PBXFileReference; lastKnownFileType = sourcecode.swift; path = CGColorExtensions.swift; sourceTree = "<group>"; };
		07B7F15E1F5EB41600E6F910 /* CGFloatExtensions.swift */ = {isa = PBXFileReference; lastKnownFileType = sourcecode.swift; path = CGFloatExtensions.swift; sourceTree = "<group>"; };
		07B7F15F1F5EB41600E6F910 /* CGPointExtensions.swift */ = {isa = PBXFileReference; lastKnownFileType = sourcecode.swift; path = CGPointExtensions.swift; sourceTree = "<group>"; };
		07B7F1601F5EB41600E6F910 /* CGSizeExtensions.swift */ = {isa = PBXFileReference; lastKnownFileType = sourcecode.swift; path = CGSizeExtensions.swift; sourceTree = "<group>"; };
		07B7F1611F5EB41600E6F910 /* CLLocationExtensions.swift */ = {isa = PBXFileReference; lastKnownFileType = sourcecode.swift; path = CLLocationExtensions.swift; sourceTree = "<group>"; };
		07B7F1621F5EB41600E6F910 /* NSAttributedStringExtensions.swift */ = {isa = PBXFileReference; lastKnownFileType = sourcecode.swift; path = NSAttributedStringExtensions.swift; sourceTree = "<group>"; };
		07B7F1641F5EB41600E6F910 /* NSViewExtensions.swift */ = {isa = PBXFileReference; lastKnownFileType = sourcecode.swift; path = NSViewExtensions.swift; sourceTree = "<group>"; };
		07B7F1661F5EB41600E6F910 /* ArrayExtensions.swift */ = {isa = PBXFileReference; lastKnownFileType = sourcecode.swift; path = ArrayExtensions.swift; sourceTree = "<group>"; };
		07B7F1671F5EB41600E6F910 /* BoolExtensions.swift */ = {isa = PBXFileReference; lastKnownFileType = sourcecode.swift; path = BoolExtensions.swift; sourceTree = "<group>"; };
		07B7F1681F5EB41600E6F910 /* CharacterExtensions.swift */ = {isa = PBXFileReference; lastKnownFileType = sourcecode.swift; path = CharacterExtensions.swift; sourceTree = "<group>"; };
		07B7F1691F5EB41600E6F910 /* CollectionExtensions.swift */ = {isa = PBXFileReference; lastKnownFileType = sourcecode.swift; path = CollectionExtensions.swift; sourceTree = "<group>"; };
		07B7F16A1F5EB41600E6F910 /* DataExtensions.swift */ = {isa = PBXFileReference; lastKnownFileType = sourcecode.swift; path = DataExtensions.swift; sourceTree = "<group>"; };
		07B7F16B1F5EB41600E6F910 /* DateExtensions.swift */ = {isa = PBXFileReference; lastKnownFileType = sourcecode.swift; path = DateExtensions.swift; sourceTree = "<group>"; };
		07B7F16E1F5EB41600E6F910 /* DictionaryExtensions.swift */ = {isa = PBXFileReference; lastKnownFileType = sourcecode.swift; path = DictionaryExtensions.swift; sourceTree = "<group>"; };
		07B7F16F1F5EB41600E6F910 /* DoubleExtensions.swift */ = {isa = PBXFileReference; lastKnownFileType = sourcecode.swift; path = DoubleExtensions.swift; sourceTree = "<group>"; };
		07B7F1701F5EB41600E6F910 /* FloatExtensions.swift */ = {isa = PBXFileReference; lastKnownFileType = sourcecode.swift; path = FloatExtensions.swift; sourceTree = "<group>"; };
		07B7F1711F5EB41600E6F910 /* FloatingPointExtensions.swift */ = {isa = PBXFileReference; lastKnownFileType = sourcecode.swift; path = FloatingPointExtensions.swift; sourceTree = "<group>"; };
		07B7F1721F5EB41600E6F910 /* IntExtensions.swift */ = {isa = PBXFileReference; lastKnownFileType = sourcecode.swift; path = IntExtensions.swift; sourceTree = "<group>"; };
		07B7F1731F5EB41600E6F910 /* LocaleExtensions.swift */ = {isa = PBXFileReference; lastKnownFileType = sourcecode.swift; path = LocaleExtensions.swift; sourceTree = "<group>"; };
		07B7F1741F5EB41600E6F910 /* OptionalExtensions.swift */ = {isa = PBXFileReference; lastKnownFileType = sourcecode.swift; path = OptionalExtensions.swift; sourceTree = "<group>"; };
		07B7F1751F5EB41600E6F910 /* SignedIntegerExtensions.swift */ = {isa = PBXFileReference; lastKnownFileType = sourcecode.swift; path = SignedIntegerExtensions.swift; sourceTree = "<group>"; };
		07B7F1761F5EB41600E6F910 /* SignedNumericExtensions.swift */ = {isa = PBXFileReference; lastKnownFileType = sourcecode.swift; path = SignedNumericExtensions.swift; sourceTree = "<group>"; };
		07B7F1771F5EB41600E6F910 /* StringExtensions.swift */ = {isa = PBXFileReference; lastKnownFileType = sourcecode.swift; path = StringExtensions.swift; sourceTree = "<group>"; };
		07B7F1781F5EB41600E6F910 /* URLExtensions.swift */ = {isa = PBXFileReference; lastKnownFileType = sourcecode.swift; path = URLExtensions.swift; sourceTree = "<group>"; };
		07B7F17C1F5EB41600E6F910 /* UIAlertControllerExtensions.swift */ = {isa = PBXFileReference; lastKnownFileType = sourcecode.swift; path = UIAlertControllerExtensions.swift; sourceTree = "<group>"; };
		07B7F17D1F5EB41600E6F910 /* UIBarButtonItemExtensions.swift */ = {isa = PBXFileReference; lastKnownFileType = sourcecode.swift; path = UIBarButtonItemExtensions.swift; sourceTree = "<group>"; };
		07B7F17E1F5EB41600E6F910 /* UIButtonExtensions.swift */ = {isa = PBXFileReference; lastKnownFileType = sourcecode.swift; path = UIButtonExtensions.swift; sourceTree = "<group>"; };
		07B7F17F1F5EB41600E6F910 /* UICollectionViewExtensions.swift */ = {isa = PBXFileReference; lastKnownFileType = sourcecode.swift; path = UICollectionViewExtensions.swift; sourceTree = "<group>"; };
		07B7F1811F5EB41600E6F910 /* UIImageExtensions.swift */ = {isa = PBXFileReference; lastKnownFileType = sourcecode.swift; path = UIImageExtensions.swift; sourceTree = "<group>"; };
		07B7F1821F5EB41600E6F910 /* UIImageViewExtensions.swift */ = {isa = PBXFileReference; lastKnownFileType = sourcecode.swift; path = UIImageViewExtensions.swift; sourceTree = "<group>"; };
		07B7F1831F5EB41600E6F910 /* UILabelExtensions.swift */ = {isa = PBXFileReference; lastKnownFileType = sourcecode.swift; path = UILabelExtensions.swift; sourceTree = "<group>"; };
		07B7F1841F5EB41600E6F910 /* UINavigationBarExtensions.swift */ = {isa = PBXFileReference; lastKnownFileType = sourcecode.swift; path = UINavigationBarExtensions.swift; sourceTree = "<group>"; };
		07B7F1851F5EB41600E6F910 /* UINavigationControllerExtensions.swift */ = {isa = PBXFileReference; lastKnownFileType = sourcecode.swift; path = UINavigationControllerExtensions.swift; sourceTree = "<group>"; };
		07B7F1861F5EB41600E6F910 /* UINavigationItemExtensions.swift */ = {isa = PBXFileReference; lastKnownFileType = sourcecode.swift; path = UINavigationItemExtensions.swift; sourceTree = "<group>"; };
		07B7F1871F5EB41600E6F910 /* UISearchBarExtensions.swift */ = {isa = PBXFileReference; lastKnownFileType = sourcecode.swift; path = UISearchBarExtensions.swift; sourceTree = "<group>"; };
		07B7F1881F5EB41600E6F910 /* UISegmentedControlExtensions.swift */ = {isa = PBXFileReference; lastKnownFileType = sourcecode.swift; path = UISegmentedControlExtensions.swift; sourceTree = "<group>"; };
		07B7F1891F5EB41600E6F910 /* UISliderExtensions.swift */ = {isa = PBXFileReference; lastKnownFileType = sourcecode.swift; path = UISliderExtensions.swift; sourceTree = "<group>"; };
		07B7F18A1F5EB41600E6F910 /* UIStoryboardExtensions.swift */ = {isa = PBXFileReference; lastKnownFileType = sourcecode.swift; path = UIStoryboardExtensions.swift; sourceTree = "<group>"; };
		07B7F18B1F5EB41600E6F910 /* UISwitchExtensions.swift */ = {isa = PBXFileReference; lastKnownFileType = sourcecode.swift; path = UISwitchExtensions.swift; sourceTree = "<group>"; };
		07B7F18C1F5EB41600E6F910 /* UITabBarExtensions.swift */ = {isa = PBXFileReference; lastKnownFileType = sourcecode.swift; path = UITabBarExtensions.swift; sourceTree = "<group>"; };
		07B7F18D1F5EB41600E6F910 /* UITableViewExtensions.swift */ = {isa = PBXFileReference; lastKnownFileType = sourcecode.swift; path = UITableViewExtensions.swift; sourceTree = "<group>"; };
		07B7F18E1F5EB41600E6F910 /* UITextFieldExtensions.swift */ = {isa = PBXFileReference; lastKnownFileType = sourcecode.swift; path = UITextFieldExtensions.swift; sourceTree = "<group>"; };
		07B7F18F1F5EB41600E6F910 /* UITextViewExtensions.swift */ = {isa = PBXFileReference; lastKnownFileType = sourcecode.swift; path = UITextViewExtensions.swift; sourceTree = "<group>"; };
		07B7F1901F5EB41600E6F910 /* UIViewControllerExtensions.swift */ = {isa = PBXFileReference; lastKnownFileType = sourcecode.swift; path = UIViewControllerExtensions.swift; sourceTree = "<group>"; };
		07B7F1911F5EB41600E6F910 /* UIViewExtensions.swift */ = {isa = PBXFileReference; lastKnownFileType = sourcecode.swift; path = UIViewExtensions.swift; sourceTree = "<group>"; };
		07C50CC91F5EAF2700F46E5A /* SwifterSwift-iOSTests.xctest */ = {isa = PBXFileReference; explicitFileType = wrapper.cfbundle; includeInIndex = 0; path = "SwifterSwift-iOSTests.xctest"; sourceTree = BUILT_PRODUCTS_DIR; };
		07C50CCD1F5EAF2700F46E5A /* Info.plist */ = {isa = PBXFileReference; lastKnownFileType = text.plist.xml; path = Info.plist; sourceTree = "<group>"; };
		07C50CD81F5EAF4B00F46E5A /* SwifterSwift-tvOSTests.xctest */ = {isa = PBXFileReference; explicitFileType = wrapper.cfbundle; includeInIndex = 0; path = "SwifterSwift-tvOSTests.xctest"; sourceTree = BUILT_PRODUCTS_DIR; };
		07C50CE71F5EAF6300F46E5A /* SwifterSwift-macOSTests.xctest */ = {isa = PBXFileReference; explicitFileType = wrapper.cfbundle; includeInIndex = 0; path = "SwifterSwift-macOSTests.xctest"; sourceTree = BUILT_PRODUCTS_DIR; };
		07C50CFA1F5EB03200F46E5A /* ArrayExtensionsTests.swift */ = {isa = PBXFileReference; lastKnownFileType = sourcecode.swift; path = ArrayExtensionsTests.swift; sourceTree = "<group>"; };
		07C50CFB1F5EB03200F46E5A /* BoolExtensionsTests.swift */ = {isa = PBXFileReference; lastKnownFileType = sourcecode.swift; path = BoolExtensionsTests.swift; sourceTree = "<group>"; };
		07C50CFC1F5EB03200F46E5A /* CharacterExtensionsTests.swift */ = {isa = PBXFileReference; lastKnownFileType = sourcecode.swift; path = CharacterExtensionsTests.swift; sourceTree = "<group>"; };
		07C50CFD1F5EB03200F46E5A /* CollectionExtensionsTests.swift */ = {isa = PBXFileReference; lastKnownFileType = sourcecode.swift; path = CollectionExtensionsTests.swift; sourceTree = "<group>"; };
		07C50CFE1F5EB03200F46E5A /* DataExtensionsTests.swift */ = {isa = PBXFileReference; lastKnownFileType = sourcecode.swift; path = DataExtensionsTests.swift; sourceTree = "<group>"; };
		07C50CFF1F5EB03200F46E5A /* DateExtensionsTests.swift */ = {isa = PBXFileReference; lastKnownFileType = sourcecode.swift; path = DateExtensionsTests.swift; sourceTree = "<group>"; };
		07C50D001F5EB03200F46E5A /* DictionaryExtensionsTests.swift */ = {isa = PBXFileReference; lastKnownFileType = sourcecode.swift; path = DictionaryExtensionsTests.swift; sourceTree = "<group>"; };
		07C50D011F5EB03200F46E5A /* DoubleExtensionsTests.swift */ = {isa = PBXFileReference; lastKnownFileType = sourcecode.swift; path = DoubleExtensionsTests.swift; sourceTree = "<group>"; };
		07C50D021F5EB03200F46E5A /* FloatExtensionsTests.swift */ = {isa = PBXFileReference; lastKnownFileType = sourcecode.swift; path = FloatExtensionsTests.swift; sourceTree = "<group>"; };
		07C50D031F5EB03200F46E5A /* IntExtensionsTests.swift */ = {isa = PBXFileReference; lastKnownFileType = sourcecode.swift; path = IntExtensionsTests.swift; sourceTree = "<group>"; };
		07C50D041F5EB03200F46E5A /* LocaleExtensionsTests.swift */ = {isa = PBXFileReference; lastKnownFileType = sourcecode.swift; path = LocaleExtensionsTests.swift; sourceTree = "<group>"; };
		07C50D051F5EB03200F46E5A /* OptionalExtensionsTests.swift */ = {isa = PBXFileReference; lastKnownFileType = sourcecode.swift; path = OptionalExtensionsTests.swift; sourceTree = "<group>"; };
		07C50D061F5EB03200F46E5A /* StringExtensionsTests.swift */ = {isa = PBXFileReference; lastKnownFileType = sourcecode.swift; path = StringExtensionsTests.swift; sourceTree = "<group>"; };
		07C50D071F5EB03200F46E5A /* URLExtensionsTests.swift */ = {isa = PBXFileReference; lastKnownFileType = sourcecode.swift; path = URLExtensionsTests.swift; sourceTree = "<group>"; };
		07C50D0E1F5EB03200F46E5A /* UIAlertControllerExtensionsTests.swift */ = {isa = PBXFileReference; lastKnownFileType = sourcecode.swift; path = UIAlertControllerExtensionsTests.swift; sourceTree = "<group>"; };
		07C50D0F1F5EB03200F46E5A /* UIBarButtonExtensionsTests.swift */ = {isa = PBXFileReference; lastKnownFileType = sourcecode.swift; path = UIBarButtonExtensionsTests.swift; sourceTree = "<group>"; };
		07C50D101F5EB03200F46E5A /* UIButtonExtensionsTests.swift */ = {isa = PBXFileReference; lastKnownFileType = sourcecode.swift; path = UIButtonExtensionsTests.swift; sourceTree = "<group>"; };
		07C50D111F5EB03200F46E5A /* UICollectionViewExtensionsTests.swift */ = {isa = PBXFileReference; lastKnownFileType = sourcecode.swift; path = UICollectionViewExtensionsTests.swift; sourceTree = "<group>"; };
		07C50D121F5EB03200F46E5A /* ColorExtensionsTests.swift */ = {isa = PBXFileReference; lastKnownFileType = sourcecode.swift; path = ColorExtensionsTests.swift; sourceTree = "<group>"; };
		07C50D131F5EB03200F46E5A /* UIImageExtensionsTests.swift */ = {isa = PBXFileReference; lastKnownFileType = sourcecode.swift; path = UIImageExtensionsTests.swift; sourceTree = "<group>"; };
		07C50D141F5EB03200F46E5A /* UIImageViewExtensionsTests.swift */ = {isa = PBXFileReference; lastKnownFileType = sourcecode.swift; path = UIImageViewExtensionsTests.swift; sourceTree = "<group>"; };
		07C50D151F5EB03200F46E5A /* UILabelExtensionsTests.swift */ = {isa = PBXFileReference; lastKnownFileType = sourcecode.swift; path = UILabelExtensionsTests.swift; sourceTree = "<group>"; };
		07C50D161F5EB03200F46E5A /* UINavigationBarExtensionTests.swift */ = {isa = PBXFileReference; lastKnownFileType = sourcecode.swift; path = UINavigationBarExtensionTests.swift; sourceTree = "<group>"; };
		07C50D171F5EB03200F46E5A /* UINavigationControllerExtensionsTests.swift */ = {isa = PBXFileReference; lastKnownFileType = sourcecode.swift; path = UINavigationControllerExtensionsTests.swift; sourceTree = "<group>"; };
		07C50D181F5EB03200F46E5A /* UINavigationItemExtensionsTests.swift */ = {isa = PBXFileReference; lastKnownFileType = sourcecode.swift; path = UINavigationItemExtensionsTests.swift; sourceTree = "<group>"; };
		07C50D191F5EB03200F46E5A /* UISearchBarExtensionsTests.swift */ = {isa = PBXFileReference; lastKnownFileType = sourcecode.swift; path = UISearchBarExtensionsTests.swift; sourceTree = "<group>"; };
		07C50D1A1F5EB03200F46E5A /* UISegmentedControlExtensionsTests.swift */ = {isa = PBXFileReference; lastKnownFileType = sourcecode.swift; path = UISegmentedControlExtensionsTests.swift; sourceTree = "<group>"; };
		07C50D1B1F5EB03200F46E5A /* UISliderExtensionsTests.swift */ = {isa = PBXFileReference; lastKnownFileType = sourcecode.swift; path = UISliderExtensionsTests.swift; sourceTree = "<group>"; };
		07C50D1C1F5EB03200F46E5A /* UIStoryboardExtensionsTests.swift */ = {isa = PBXFileReference; lastKnownFileType = sourcecode.swift; path = UIStoryboardExtensionsTests.swift; sourceTree = "<group>"; };
		07C50D1D1F5EB03200F46E5A /* UISwitchExtensionsTests.swift */ = {isa = PBXFileReference; lastKnownFileType = sourcecode.swift; path = UISwitchExtensionsTests.swift; sourceTree = "<group>"; };
		07C50D1E1F5EB03200F46E5A /* UITabBarExtensionsTests.swift */ = {isa = PBXFileReference; lastKnownFileType = sourcecode.swift; path = UITabBarExtensionsTests.swift; sourceTree = "<group>"; };
		07C50D1F1F5EB03200F46E5A /* UITableViewExtensionsTests.swift */ = {isa = PBXFileReference; lastKnownFileType = sourcecode.swift; path = UITableViewExtensionsTests.swift; sourceTree = "<group>"; };
		07C50D201F5EB03200F46E5A /* UITextFieldExtensionsTests.swift */ = {isa = PBXFileReference; lastKnownFileType = sourcecode.swift; path = UITextFieldExtensionsTests.swift; sourceTree = "<group>"; };
		07C50D211F5EB03200F46E5A /* UITextViewExtensionsTests.swift */ = {isa = PBXFileReference; lastKnownFileType = sourcecode.swift; path = UITextViewExtensionsTests.swift; sourceTree = "<group>"; };
		07C50D221F5EB03200F46E5A /* UIViewControllerExtensionsTests.swift */ = {isa = PBXFileReference; lastKnownFileType = sourcecode.swift; path = UIViewControllerExtensionsTests.swift; sourceTree = "<group>"; };
		07C50D231F5EB03200F46E5A /* UIViewExtensionsTests.swift */ = {isa = PBXFileReference; lastKnownFileType = sourcecode.swift; path = UIViewExtensionsTests.swift; sourceTree = "<group>"; };
		07C50D251F5EB03200F46E5A /* CGFloatExtensionsTests.swift */ = {isa = PBXFileReference; lastKnownFileType = sourcecode.swift; path = CGFloatExtensionsTests.swift; sourceTree = "<group>"; };
		07C50D261F5EB03200F46E5A /* CGPointExtensionsTests.swift */ = {isa = PBXFileReference; lastKnownFileType = sourcecode.swift; path = CGPointExtensionsTests.swift; sourceTree = "<group>"; };
		07C50D271F5EB03200F46E5A /* CGSizeExtensionsTests.swift */ = {isa = PBXFileReference; lastKnownFileType = sourcecode.swift; path = CGSizeExtensionsTests.swift; sourceTree = "<group>"; };
		07C50D281F5EB03200F46E5A /* CLLocationExtensionsTests.swift */ = {isa = PBXFileReference; lastKnownFileType = sourcecode.swift; path = CLLocationExtensionsTests.swift; sourceTree = "<group>"; };
		07C50D291F5EB03200F46E5A /* NSAttributedStringExtensionsTests.swift */ = {isa = PBXFileReference; lastKnownFileType = sourcecode.swift; path = NSAttributedStringExtensionsTests.swift; sourceTree = "<group>"; };
		07C50D2A1F5EB03200F46E5A /* NSViewExtensionsTests.swift */ = {isa = PBXFileReference; lastKnownFileType = sourcecode.swift; path = NSViewExtensionsTests.swift; sourceTree = "<group>"; };
		07FE50441F891C95000766AA /* SignedNumericExtensionsTests.swift */ = {isa = PBXFileReference; lastKnownFileType = sourcecode.swift; path = SignedNumericExtensionsTests.swift; sourceTree = "<group>"; };
		0DAEBCDF24B0045F00F61684 /* HKActivitySummaryExtensions.swift */ = {isa = PBXFileReference; lastKnownFileType = sourcecode.swift; path = HKActivitySummaryExtensions.swift; sourceTree = "<group>"; };
		0DAEBCE224B0079700F61684 /* HKActivitySummaryExtensionsTests.swift */ = {isa = PBXFileReference; lastKnownFileType = sourcecode.swift; path = HKActivitySummaryExtensionsTests.swift; sourceTree = "<group>"; };
		116090AE24187D5C00DDCD01 /* CGRectExtensions.swift */ = {isa = PBXFileReference; lastKnownFileType = sourcecode.swift; path = CGRectExtensions.swift; sourceTree = "<group>"; };
		116090B324187D8100DDCD01 /* CGRectExtensionsTests.swift */ = {isa = PBXFileReference; lastKnownFileType = sourcecode.swift; path = CGRectExtensionsTests.swift; sourceTree = "<group>"; };
		17A4B79226CCFFAE007D299F /* SKSpriteNodeExtensions.swift */ = {isa = PBXFileReference; lastKnownFileType = sourcecode.swift; path = SKSpriteNodeExtensions.swift; sourceTree = "<group>"; };
		17A4B79726CD0DA2007D299F /* SKSpriteNodeExtensionTests.swift */ = {isa = PBXFileReference; lastKnownFileType = sourcecode.swift; path = SKSpriteNodeExtensionTests.swift; sourceTree = "<group>"; };
		185BDE601F8AAEFD00140E19 /* CGColorExtensionsTests.swift */ = {isa = PBXFileReference; lastKnownFileType = sourcecode.swift; path = CGColorExtensionsTests.swift; sourceTree = "<group>"; };
		18C8E5DD2074C58100F8AF51 /* SequenceExtensions.swift */ = {isa = PBXFileReference; lastKnownFileType = sourcecode.swift; path = SequenceExtensions.swift; sourceTree = "<group>"; };
		18C8E5E22074C67000F8AF51 /* SequenceExtensionsTests.swift */ = {isa = PBXFileReference; lastKnownFileType = sourcecode.swift; path = SequenceExtensionsTests.swift; sourceTree = "<group>"; };
		2141A351235F379600218109 /* TestHelpers.swift */ = {isa = PBXFileReference; lastKnownFileType = sourcecode.swift; path = TestHelpers.swift; sourceTree = "<group>"; };
		278CA08C1F9A9232004918BD /* NSImageExtensions.swift */ = {isa = PBXFileReference; lastKnownFileType = sourcecode.swift; path = NSImageExtensions.swift; sourceTree = "<group>"; };
		278CA0901F9A9679004918BD /* NSImageExtensionsTests.swift */ = {isa = PBXFileReference; lastKnownFileType = sourcecode.swift; path = NSImageExtensionsTests.swift; sourceTree = "<group>"; };
		42F53FEB2039C5AC0070DC11 /* UIStackViewExtensions.swift */ = {isa = PBXFileReference; lastKnownFileType = sourcecode.swift; path = UIStackViewExtensions.swift; sourceTree = "<group>"; };
		42F53FEF2039C7140070DC11 /* UIStackViewExtensionsTests.swift */ = {isa = PBXFileReference; lastKnownFileType = sourcecode.swift; path = UIStackViewExtensionsTests.swift; sourceTree = "<group>"; };
		58253511259CF23B00407B78 /* MeasurementExtensions.swift */ = {isa = PBXFileReference; fileEncoding = 4; lastKnownFileType = sourcecode.swift; path = MeasurementExtensions.swift; sourceTree = "<group>"; };
		58CAE62828CF2935001935A2 /* DefaultStringInterpolationExtensions.swift */ = {isa = PBXFileReference; lastKnownFileType = sourcecode.swift; path = DefaultStringInterpolationExtensions.swift; sourceTree = "<group>"; };
		58CAE63128CF2C53001935A2 /* DefaultStringInterpolationExtensionsTests.swift */ = {isa = PBXFileReference; lastKnownFileType = sourcecode.swift; path = DefaultStringInterpolationExtensionsTests.swift; sourceTree = "<group>"; };
		5C88FBEB234CC1280065A942 /* NSColorExtensionsTests.swift */ = {isa = PBXFileReference; lastKnownFileType = sourcecode.swift; path = NSColorExtensionsTests.swift; sourceTree = "<group>"; };
		5D666BA72BC07C5D0096E5AF /* UIDeviceExtensions.swift */ = {isa = PBXFileReference; lastKnownFileType = sourcecode.swift; path = UIDeviceExtensions.swift; sourceTree = "<group>"; };
		5D666BAC2BC08FA00096E5AF /* TextExtensions.swift */ = {isa = PBXFileReference; lastKnownFileType = sourcecode.swift; path = TextExtensions.swift; sourceTree = "<group>"; };
		5D666BB12BC093780096E5AF /* ViewExtensions.swift */ = {isa = PBXFileReference; lastKnownFileType = sourcecode.swift; path = ViewExtensions.swift; sourceTree = "<group>"; };
		5D666BB62BC095140096E5AF /* ColorExtensionSwiftUI.swift */ = {isa = PBXFileReference; lastKnownFileType = sourcecode.swift; path = ColorExtensionSwiftUI.swift; sourceTree = "<group>"; };
		5D666BBB2BC095F90096E5AF /* UIColorWellExtension.swift */ = {isa = PBXFileReference; lastKnownFileType = sourcecode.swift; path = UIColorWellExtension.swift; sourceTree = "<group>"; };
		5E36CB6424AC9909007727DA /* MyViewController.swift */ = {isa = PBXFileReference; lastKnownFileType = sourcecode.swift; path = MyViewController.swift; sourceTree = "<group>"; };
		658A02F1270F01C500DBA951 /* MKMultiPointExtensions.swift */ = {isa = PBXFileReference; lastKnownFileType = sourcecode.swift; path = MKMultiPointExtensions.swift; sourceTree = "<group>"; };
		658A02F6270F024700DBA951 /* MKMultiPointExtensionsTests.swift */ = {isa = PBXFileReference; lastKnownFileType = sourcecode.swift; path = MKMultiPointExtensionsTests.swift; sourceTree = "<group>"; };
		664CB96C2171863B00FC87B4 /* BidirectionalCollectionExtensions.swift */ = {isa = PBXFileReference; lastKnownFileType = sourcecode.swift; path = BidirectionalCollectionExtensions.swift; sourceTree = "<group>"; };
		664CB971217186E900FC87B4 /* BidirectionalCollectionExtensionsTests.swift */ = {isa = PBXFileReference; lastKnownFileType = sourcecode.swift; path = BidirectionalCollectionExtensionsTests.swift; sourceTree = "<group>"; };
		664CB9752171899800FC87B4 /* BinaryFloatingPointExtensions.swift */ = {isa = PBXFileReference; lastKnownFileType = sourcecode.swift; path = BinaryFloatingPointExtensions.swift; sourceTree = "<group>"; };
		664CB97A21718B1D00FC87B4 /* BinaryFloatingPointExtensionsTests.swift */ = {isa = PBXFileReference; lastKnownFileType = sourcecode.swift; path = BinaryFloatingPointExtensionsTests.swift; sourceTree = "<group>"; };
		664CB982217243D200FC87B4 /* DispatchQueueExtensions.swift */ = {isa = PBXFileReference; lastKnownFileType = sourcecode.swift; path = DispatchQueueExtensions.swift; sourceTree = "<group>"; };
		664CB98921724A9100FC87B4 /* DispatchQueueExtensionsTests.swift */ = {isa = PBXFileReference; lastKnownFileType = sourcecode.swift; path = DispatchQueueExtensionsTests.swift; sourceTree = "<group>"; };
		70269A2A1FB478D100C6C2D0 /* CalendarExtensions.swift */ = {isa = PBXFileReference; lastKnownFileType = sourcecode.swift; path = CalendarExtensions.swift; sourceTree = "<group>"; };
		70269A2F1FB47B0C00C6C2D0 /* CalendarExtensionTest.swift */ = {isa = PBXFileReference; lastKnownFileType = sourcecode.swift; path = CalendarExtensionTest.swift; sourceTree = "<group>"; };
		734307F72108C2240029CD16 /* CGVectorExtensions.swift */ = {isa = PBXFileReference; lastKnownFileType = sourcecode.swift; path = CGVectorExtensions.swift; sourceTree = "<group>"; };
		734307F92108C7F80029CD16 /* CGVectorExtensionsTests.swift */ = {isa = PBXFileReference; lastKnownFileType = sourcecode.swift; path = CGVectorExtensionsTests.swift; sourceTree = "<group>"; };
		748B191923B4F4C20030FABB /* SKProductExtensions.swift */ = {isa = PBXFileReference; lastKnownFileType = sourcecode.swift; path = SKProductExtensions.swift; sourceTree = "<group>"; };
		748B191E23B4F4FA0030FABB /* SKProductTests.swift */ = {isa = PBXFileReference; lastKnownFileType = sourcecode.swift; path = SKProductTests.swift; sourceTree = "<group>"; };
		752AC79F20BC975E00659E76 /* SKNodeExtensions.swift */ = {isa = PBXFileReference; lastKnownFileType = sourcecode.swift; path = SKNodeExtensions.swift; sourceTree = "<group>"; };
		752AC7A420BC9FF500659E76 /* SKNodeExtensionTests.swift */ = {isa = PBXFileReference; lastKnownFileType = sourcecode.swift; path = SKNodeExtensionTests.swift; sourceTree = "<group>"; };
		754D8E6B21851D7F00038A7B /* Examples.playground */ = {isa = PBXFileReference; lastKnownFileType = file.playground; path = Examples.playground; sourceTree = "<group>"; };
		7832C2AE209BB19300224EED /* ComparableExtensions.swift */ = {isa = PBXFileReference; lastKnownFileType = sourcecode.swift; path = ComparableExtensions.swift; sourceTree = "<group>"; };
		7832C2B3209BB32500224EED /* ComparableExtensionsTests.swift */ = {isa = PBXFileReference; lastKnownFileType = sourcecode.swift; path = ComparableExtensionsTests.swift; sourceTree = "<group>"; };
		784C752E2051BD26001C48DD /* MKPolylineExtensions.swift */ = {isa = PBXFileReference; lastKnownFileType = sourcecode.swift; path = MKPolylineExtensions.swift; sourceTree = "<group>"; };
		784C75362051BE1D001C48DD /* MKPolylineExtensionsTests.swift */ = {isa = PBXFileReference; lastKnownFileType = sourcecode.swift; path = MKPolylineExtensionsTests.swift; sourceTree = "<group>"; };
		86B3F7AB208D3D5C00BC297B /* UIScrollViewExtensions.swift */ = {isa = PBXFileReference; lastKnownFileType = sourcecode.swift; path = UIScrollViewExtensions.swift; sourceTree = "<group>"; };
		86B3F7AD208D3DF300BC297B /* UIScrollViewExtensionsTests.swift */ = {isa = PBXFileReference; lastKnownFileType = sourcecode.swift; path = UIScrollViewExtensionsTests.swift; sourceTree = "<group>"; };
		8AC39B6228790A6B0041A56C /* DigestExtensions.swift */ = {isa = PBXFileReference; lastKnownFileType = sourcecode.swift; path = DigestExtensions.swift; sourceTree = "<group>"; };
		8AC39B6828790B5F0041A56C /* DigestExtensionsTests.swift */ = {isa = PBXFileReference; lastKnownFileType = sourcecode.swift; path = DigestExtensionsTests.swift; sourceTree = "<group>"; };
		8D4B424B212972AE002A5923 /* UILayoutPriorityExtensions.swift */ = {isa = PBXFileReference; lastKnownFileType = sourcecode.swift; path = UILayoutPriorityExtensions.swift; sourceTree = "<group>"; };
		8D4B424E212972E7002A5923 /* UILayoutPriorityExtensionsTests.swift */ = {isa = PBXFileReference; lastKnownFileType = sourcecode.swift; path = UILayoutPriorityExtensionsTests.swift; sourceTree = "<group>"; };
		8D50E51E24D0D71E00972E2D /* UIImageView.xib */ = {isa = PBXFileReference; lastKnownFileType = file.xib; path = UIImageView.xib; sourceTree = "<group>"; };
		8D50E52024D0D73E00972E2D /* UIImageViewTvOS.xib */ = {isa = PBXFileReference; lastKnownFileType = file.xib; path = UIImageViewTvOS.xib; sourceTree = "<group>"; };
		90693550208B4F9400407C4D /* UIGestureRecognizerExtensions.swift */ = {isa = PBXFileReference; lastKnownFileType = sourcecode.swift; path = UIGestureRecognizerExtensions.swift; sourceTree = "<group>"; };
		90693554208B545100407C4D /* UIGestureRecognizerExtensionsTests.swift */ = {isa = PBXFileReference; lastKnownFileType = sourcecode.swift; path = UIGestureRecognizerExtensionsTests.swift; sourceTree = "<group>"; };
		985C1B8E24797694008AAB0E /* WKWebViewExtensions.swift */ = {isa = PBXFileReference; lastKnownFileType = sourcecode.swift; path = WKWebViewExtensions.swift; sourceTree = "<group>"; };
		985C1B922479795B008AAB0E /* WKWebViewExtensionsTests.swift */ = {isa = PBXFileReference; lastKnownFileType = sourcecode.swift; path = WKWebViewExtensionsTests.swift; sourceTree = "<group>"; };
		9D4914821F85138E00F3868F /* NSPredicateExtensions.swift */ = {isa = PBXFileReference; lastKnownFileType = sourcecode.swift; path = NSPredicateExtensions.swift; sourceTree = "<group>"; };
		9D4914881F8515D100F3868F /* NSPredicateExtensionsTests.swift */ = {isa = PBXFileReference; lastKnownFileType = sourcecode.swift; path = NSPredicateExtensionsTests.swift; sourceTree = "<group>"; };
		9D806A352258AC0D008E500A /* UIBezierPathExtensions.swift */ = {isa = PBXFileReference; lastKnownFileType = sourcecode.swift; path = UIBezierPathExtensions.swift; sourceTree = "<group>"; };
		9D806A392258AE1D008E500A /* UIBezierPathExtensionsTests.swift */ = {isa = PBXFileReference; lastKnownFileType = sourcecode.swift; path = UIBezierPathExtensionsTests.swift; sourceTree = "<group>"; };
		9D806A402258B931008E500A /* SCNVector3Extensions.swift */ = {isa = PBXFileReference; lastKnownFileType = sourcecode.swift; path = SCNVector3Extensions.swift; sourceTree = "<group>"; };
		9D806A462258B9BB008E500A /* SCNVector3ExtensionsTests.swift */ = {isa = PBXFileReference; lastKnownFileType = sourcecode.swift; path = SCNVector3ExtensionsTests.swift; sourceTree = "<group>"; };
		9D806A4A2258CFA6008E500A /* SCNSphereExtensions.swift */ = {isa = PBXFileReference; lastKnownFileType = sourcecode.swift; path = SCNSphereExtensions.swift; sourceTree = "<group>"; };
		9D806A5A2258D2B8008E500A /* SCNMaterialExtensions.swift */ = {isa = PBXFileReference; lastKnownFileType = sourcecode.swift; path = SCNMaterialExtensions.swift; sourceTree = "<group>"; };
		9D806A5F2258D503008E500A /* SCNPlaneExtensions.swift */ = {isa = PBXFileReference; lastKnownFileType = sourcecode.swift; path = SCNPlaneExtensions.swift; sourceTree = "<group>"; };
		9D806A642258D75A008E500A /* SCNBoxExtensions.swift */ = {isa = PBXFileReference; lastKnownFileType = sourcecode.swift; path = SCNBoxExtensions.swift; sourceTree = "<group>"; };
		9D806A692258DC3E008E500A /* SCNShapeExtensions.swift */ = {isa = PBXFileReference; lastKnownFileType = sourcecode.swift; path = SCNShapeExtensions.swift; sourceTree = "<group>"; };
		9D806A6E2258DE23008E500A /* SCNCylinderExtensions.swift */ = {isa = PBXFileReference; lastKnownFileType = sourcecode.swift; path = SCNCylinderExtensions.swift; sourceTree = "<group>"; };
		9D806A732258E0D8008E500A /* SCNConeExtensions.swift */ = {isa = PBXFileReference; lastKnownFileType = sourcecode.swift; path = SCNConeExtensions.swift; sourceTree = "<group>"; };
		9D806A782258E6A0008E500A /* SCNCapsuleExtensions.swift */ = {isa = PBXFileReference; lastKnownFileType = sourcecode.swift; path = SCNCapsuleExtensions.swift; sourceTree = "<group>"; };
		9D806A7D2258F41B008E500A /* SCNMaterialExtensionsTests.swift */ = {isa = PBXFileReference; lastKnownFileType = sourcecode.swift; path = SCNMaterialExtensionsTests.swift; sourceTree = "<group>"; };
		9D806A812258F56F008E500A /* SCNBoxExtensionsTests.swift */ = {isa = PBXFileReference; lastKnownFileType = sourcecode.swift; path = SCNBoxExtensionsTests.swift; sourceTree = "<group>"; };
		9D806A852258F624008E500A /* SCNGeometryExtensions.swift */ = {isa = PBXFileReference; lastKnownFileType = sourcecode.swift; path = SCNGeometryExtensions.swift; sourceTree = "<group>"; };
		9D806A8A2258F892008E500A /* SCNGeometryExtensionsTests.swift */ = {isa = PBXFileReference; lastKnownFileType = sourcecode.swift; path = SCNGeometryExtensionsTests.swift; sourceTree = "<group>"; };
		9D806A8E2258FAA0008E500A /* SCNCapsuleExtensionsTests.swift */ = {isa = PBXFileReference; lastKnownFileType = sourcecode.swift; path = SCNCapsuleExtensionsTests.swift; sourceTree = "<group>"; };
		9D806A922258FCCE008E500A /* SCNConeExtensionsTests.swift */ = {isa = PBXFileReference; lastKnownFileType = sourcecode.swift; path = SCNConeExtensionsTests.swift; sourceTree = "<group>"; };
		9D806A962258FD81008E500A /* SCNCylinderExtensionsTests.swift */ = {isa = PBXFileReference; lastKnownFileType = sourcecode.swift; path = SCNCylinderExtensionsTests.swift; sourceTree = "<group>"; };
		9D806A9A2258FE9D008E500A /* SCNShapeExtensionsTests.swift */ = {isa = PBXFileReference; lastKnownFileType = sourcecode.swift; path = SCNShapeExtensionsTests.swift; sourceTree = "<group>"; };
		9D806A9E2258FF1A008E500A /* SCNSphereExtensionsTests.swift */ = {isa = PBXFileReference; lastKnownFileType = sourcecode.swift; path = SCNSphereExtensionsTests.swift; sourceTree = "<group>"; };
		9D806AA22258FF98008E500A /* SCNPlaneExtensionsTests.swift */ = {isa = PBXFileReference; lastKnownFileType = sourcecode.swift; path = SCNPlaneExtensionsTests.swift; sourceTree = "<group>"; };
		9D9784DA1FCAE3D200D988E7 /* StringProtocolExtensions.swift */ = {isa = PBXFileReference; lastKnownFileType = sourcecode.swift; path = StringProtocolExtensions.swift; sourceTree = "<group>"; };
		9D9784DF1FCAE6DD00D988E7 /* StringProtocolExtensionsTests.swift */ = {isa = PBXFileReference; lastKnownFileType = sourcecode.swift; path = StringProtocolExtensionsTests.swift; sourceTree = "<group>"; };
		9DC29CF32349E7E200F5CAAD /* UIColorExtensionsTests.swift */ = {isa = PBXFileReference; lastKnownFileType = sourcecode.swift; path = UIColorExtensionsTests.swift; sourceTree = "<group>"; };
		9DC844A22349E1EE00E1571A /* UIColorExtensions.swift */ = {isa = PBXFileReference; lastKnownFileType = sourcecode.swift; path = UIColorExtensions.swift; sourceTree = "<group>"; };
		9DC844A42349E24600E1571A /* NSColorExtensions.swift */ = {isa = PBXFileReference; lastKnownFileType = sourcecode.swift; path = NSColorExtensions.swift; sourceTree = "<group>"; };
		9E28344C25AEBD160093203B /* MeasurementExtensionsTests.swift */ = {isa = PBXFileReference; lastKnownFileType = sourcecode.swift; path = MeasurementExtensionsTests.swift; sourceTree = "<group>"; };
		9E3CA2662ABE0D7100FA4626 /* FutureExtensions.swift */ = {isa = PBXFileReference; fileEncoding = 4; lastKnownFileType = sourcecode.swift; path = FutureExtensions.swift; sourceTree = "<group>"; };
		9E3CA3752ABE0FEE00FA4626 /* FutureExtensionsTests.swift */ = {isa = PBXFileReference; fileEncoding = 4; lastKnownFileType = sourcecode.swift; path = FutureExtensionsTests.swift; sourceTree = "<group>"; };
		9E8C72382BB8CE5800866521 /* NSStackViewExtensions.swift */ = {isa = PBXFileReference; fileEncoding = 4; lastKnownFileType = sourcecode.swift; path = NSStackViewExtensions.swift; sourceTree = "<group>"; };
		9E9F42B029872E9300A0BD60 /* URLSessionExtensions.swift */ = {isa = PBXFileReference; fileEncoding = 4; lastKnownFileType = sourcecode.swift; path = URLSessionExtensions.swift; sourceTree = "<group>"; };
		9E9F42B529872F5F00A0BD60 /* URLSessionExtensionsTests.swift */ = {isa = PBXFileReference; fileEncoding = 4; lastKnownFileType = sourcecode.swift; path = URLSessionExtensionsTests.swift; sourceTree = "<group>"; };
		9ECEAE682BB8D19400DFBBDD /* NSStackViewExtensionsTests.swift */ = {isa = PBXFileReference; fileEncoding = 4; lastKnownFileType = sourcecode.swift; path = NSStackViewExtensionsTests.swift; sourceTree = "<group>"; };
		A94AA78620280F9100E229A5 /* FileManagerExtensions.swift */ = {isa = PBXFileReference; lastKnownFileType = sourcecode.swift; path = FileManagerExtensions.swift; sourceTree = "<group>"; };
		A94AA7882028193A00E229A5 /* FileManagerExtensionsTests.swift */ = {isa = PBXFileReference; lastKnownFileType = sourcecode.swift; path = FileManagerExtensionsTests.swift; sourceTree = "<group>"; };
		B22EB2B620E9E720001EAE70 /* RangeReplaceableCollectionExtensions.swift */ = {isa = PBXFileReference; lastKnownFileType = sourcecode.swift; path = RangeReplaceableCollectionExtensions.swift; sourceTree = "<group>"; };
		B22EB2B820E9E814001EAE70 /* RangeReplaceableCollectionTests.swift */ = {isa = PBXFileReference; lastKnownFileType = sourcecode.swift; path = RangeReplaceableCollectionTests.swift; sourceTree = "<group>"; };
		B2A0DABF2336DA87002B0BC5 /* MutableCollectionExtensions.swift */ = {isa = PBXFileReference; lastKnownFileType = sourcecode.swift; path = MutableCollectionExtensions.swift; sourceTree = "<group>"; };
		B2A0DAC42336DCE5002B0BC5 /* MutableCollectionTests.swift */ = {isa = PBXFileReference; lastKnownFileType = sourcecode.swift; path = MutableCollectionTests.swift; sourceTree = "<group>"; };
		C7E027C32360942000F1061E /* KeyedDecodingContainerExtensions.swift */ = {isa = PBXFileReference; lastKnownFileType = sourcecode.swift; path = KeyedDecodingContainerExtensions.swift; sourceTree = "<group>"; };
		C7E027C82360958B00F1061E /* KeyedDecodingContainerExtensionsTests.swift */ = {isa = PBXFileReference; lastKnownFileType = sourcecode.swift; path = KeyedDecodingContainerExtensionsTests.swift; sourceTree = "<group>"; };
		CA1317532106D35E002F1B0D /* UIRefreshControlExtensions.swift */ = {isa = PBXFileReference; lastKnownFileType = sourcecode.swift; path = UIRefreshControlExtensions.swift; sourceTree = "<group>"; };
		CA1317562106D4F5002F1B0D /* UIRefreshControlExtensionsTests.swift */ = {isa = PBXFileReference; lastKnownFileType = sourcecode.swift; path = UIRefreshControlExtensionsTests.swift; sourceTree = "<group>"; };
		CAC5EBBF2125270A00AB27EC /* TestImage.png */ = {isa = PBXFileReference; lastKnownFileType = image.png; path = TestImage.png; sourceTree = "<group>"; };
		CAC5EBC02125270A00AB27EC /* TestStoryboard.storyboard */ = {isa = PBXFileReference; fileEncoding = 4; lastKnownFileType = file.storyboard; path = TestStoryboard.storyboard; sourceTree = "<group>"; };
		CAC5EBC12125270A00AB27EC /* UICollectionViewCell.xib */ = {isa = PBXFileReference; fileEncoding = 4; lastKnownFileType = file.xib; path = UICollectionViewCell.xib; sourceTree = "<group>"; };
		CAC5EBC22125270A00AB27EC /* test.json */ = {isa = PBXFileReference; fileEncoding = 4; lastKnownFileType = text.json; path = test.json; sourceTree = "<group>"; };
		CAC5EBC32125270A00AB27EC /* UITableViewCell.xib */ = {isa = PBXFileReference; fileEncoding = 4; lastKnownFileType = file.xib; path = UITableViewCell.xib; sourceTree = "<group>"; };
		CAC5EBC42125270A00AB27EC /* UITableViewHeaderFooterView.xib */ = {isa = PBXFileReference; fileEncoding = 4; lastKnownFileType = file.xib; path = UITableViewHeaderFooterView.xib; sourceTree = "<group>"; };
		CAC5EBC52125270A00AB27EC /* big_buck_bunny_720p_1mb.mp4 */ = {isa = PBXFileReference; lastKnownFileType = file; path = big_buck_bunny_720p_1mb.mp4; sourceTree = "<group>"; };
		CF309489216AAC7A005609BC /* UIActivityExtensions.swift */ = {isa = PBXFileReference; lastKnownFileType = sourcecode.swift; path = UIActivityExtensions.swift; sourceTree = "<group>"; };
		D5FD5283270853B30073F831 /* BinaryIntegerExtensions.swift */ = {isa = PBXFileReference; lastKnownFileType = sourcecode.swift; path = BinaryIntegerExtensions.swift; sourceTree = "<group>"; };
		D5FD5288270858400073F831 /* BinaryIntegerExtensionsTests.swift */ = {isa = PBXFileReference; lastKnownFileType = sourcecode.swift; path = BinaryIntegerExtensionsTests.swift; sourceTree = "<group>"; };
		D951E8A923D04DBE00F2CD0B /* DecodableExtensions.swift */ = {isa = PBXFileReference; lastKnownFileType = sourcecode.swift; path = DecodableExtensions.swift; sourceTree = "<group>"; };
		D951E8AE23D04E4600F2CD0B /* DecodableExtensionsTests.swift */ = {isa = PBXFileReference; lastKnownFileType = sourcecode.swift; path = DecodableExtensionsTests.swift; sourceTree = "<group>"; };
		D9F36CF523521F440057258F /* MKMapViewExtensionsTests.swift */ = {isa = PBXFileReference; fileEncoding = 4; lastKnownFileType = sourcecode.swift; path = MKMapViewExtensionsTests.swift; sourceTree = "<group>"; };
		E5E5EB392350EED400B04C42 /* CAGradientLayerExtensions.swift */ = {isa = PBXFileReference; lastKnownFileType = sourcecode.swift; path = CAGradientLayerExtensions.swift; sourceTree = "<group>"; };
		E5E5EB3C2350F40200B04C42 /* CAGradientLayerExtensionsTests.swift */ = {isa = PBXFileReference; lastKnownFileType = sourcecode.swift; path = CAGradientLayerExtensionsTests.swift; sourceTree = "<group>"; };
		F854D2A42423AE92003A08A9 /* CGAffineTransformExtensions.swift */ = {isa = PBXFileReference; lastKnownFileType = sourcecode.swift; path = CGAffineTransformExtensions.swift; sourceTree = "<group>"; };
		F854D2A62423AF22003A08A9 /* CATransform3DExtensions.swift */ = {isa = PBXFileReference; lastKnownFileType = sourcecode.swift; path = CATransform3DExtensions.swift; sourceTree = "<group>"; };
		F854D2BA2423E7C8003A08A9 /* CGAffineTransformExtensionsTests.swift */ = {isa = PBXFileReference; lastKnownFileType = sourcecode.swift; path = CGAffineTransformExtensionsTests.swift; sourceTree = "<group>"; };
		F854D2BE2423EBD0003A08A9 /* CATransform3DExtensionsTests.swift */ = {isa = PBXFileReference; lastKnownFileType = sourcecode.swift; path = CATransform3DExtensionsTests.swift; sourceTree = "<group>"; };
		F87AA5D4241257E3005F5B28 /* NotificationCenterExtensions.swift */ = {isa = PBXFileReference; lastKnownFileType = sourcecode.swift; path = NotificationCenterExtensions.swift; sourceTree = "<group>"; };
		F87AA5D924125C19005F5B28 /* NotificationCenterExtensionsTests.swift */ = {isa = PBXFileReference; lastKnownFileType = sourcecode.swift; path = NotificationCenterExtensionsTests.swift; sourceTree = "<group>"; };
		F887E9382505AB87006CB4F7 /* FontExtensions.swift */ = {isa = PBXFileReference; lastKnownFileType = sourcecode.swift; path = FontExtensions.swift; sourceTree = "<group>"; };
		F88C491824AF73A400BA0503 /* TestStoryboard-tvOS.storyboard */ = {isa = PBXFileReference; lastKnownFileType = file.storyboard; path = "TestStoryboard-tvOS.storyboard"; sourceTree = "<group>"; };
		F8A710E823BF3EF100112DAD /* EdgeInsetsExtensions.swift */ = {isa = PBXFileReference; lastKnownFileType = sourcecode.swift; path = EdgeInsetsExtensions.swift; sourceTree = "<group>"; };
		F8A710ED23BF3F8200112DAD /* EdgeInsetsExtensionsTests.swift */ = {isa = PBXFileReference; lastKnownFileType = sourcecode.swift; path = EdgeInsetsExtensionsTests.swift; sourceTree = "<group>"; };
		F8BE7E072B3B161F00179B35 /* UIImageViewDeprecated.swift */ = {isa = PBXFileReference; fileEncoding = 4; lastKnownFileType = sourcecode.swift; path = UIImageViewDeprecated.swift; sourceTree = "<group>"; };
		F8C1AE6E225B7F990045D5A0 /* NSRegularExpressionExtensions.swift */ = {isa = PBXFileReference; lastKnownFileType = sourcecode.swift; path = NSRegularExpressionExtensions.swift; sourceTree = "<group>"; };
		F8C1AE73225B871F0045D5A0 /* NSRegularExpressionExtensionsTests.swift */ = {isa = PBXFileReference; lastKnownFileType = sourcecode.swift; path = NSRegularExpressionExtensionsTests.swift; sourceTree = "<group>"; };
		F8E62DA324D0187000BF35AE /* XCTestExtensionsTests.swift */ = {isa = PBXFileReference; lastKnownFileType = sourcecode.swift; path = XCTestExtensionsTests.swift; sourceTree = "<group>"; };
		F8EC9E4D24D01C360089401E /* XCTestExtensions.swift */ = {isa = PBXFileReference; fileEncoding = 4; lastKnownFileType = sourcecode.swift; path = XCTestExtensions.swift; sourceTree = "<group>"; };
/* End PBXFileReference section */

/* Begin PBXFrameworksBuildPhase section */
		07898B591F278D7600558C97 /* Frameworks */ = {
			isa = PBXFrameworksBuildPhase;
			buildActionMask = 2147483647;
			files = (
			);
			runOnlyForDeploymentPostprocessing = 0;
		};
		07898B671F278D9700558C97 /* Frameworks */ = {
			isa = PBXFrameworksBuildPhase;
			buildActionMask = 2147483647;
			files = (
			);
			runOnlyForDeploymentPostprocessing = 0;
		};
		07898B741F278DBC00558C97 /* Frameworks */ = {
			isa = PBXFrameworksBuildPhase;
			buildActionMask = 2147483647;
			files = (
			);
			runOnlyForDeploymentPostprocessing = 0;
		};
		07898B811F278DD200558C97 /* Frameworks */ = {
			isa = PBXFrameworksBuildPhase;
			buildActionMask = 2147483647;
			files = (
			);
			runOnlyForDeploymentPostprocessing = 0;
		};
		07C50CC61F5EAF2700F46E5A /* Frameworks */ = {
			isa = PBXFrameworksBuildPhase;
			buildActionMask = 2147483647;
			files = (
				07C50CCE1F5EAF2700F46E5A /* SwifterSwift.framework in Frameworks */,
			);
			runOnlyForDeploymentPostprocessing = 0;
		};
		07C50CD51F5EAF4B00F46E5A /* Frameworks */ = {
			isa = PBXFrameworksBuildPhase;
			buildActionMask = 2147483647;
			files = (
				07C50CDD1F5EAF4B00F46E5A /* SwifterSwift.framework in Frameworks */,
			);
			runOnlyForDeploymentPostprocessing = 0;
		};
		07C50CE41F5EAF6300F46E5A /* Frameworks */ = {
			isa = PBXFrameworksBuildPhase;
			buildActionMask = 2147483647;
			files = (
				07C50CEC1F5EAF6300F46E5A /* SwifterSwift.framework in Frameworks */,
			);
			runOnlyForDeploymentPostprocessing = 0;
		};
/* End PBXFrameworksBuildPhase section */

/* Begin PBXGroup section */
		0726D7751F7C19880028CAB5 /* Shared */ = {
			isa = PBXGroup;
			children = (
				0726D7761F7C199E0028CAB5 /* ColorExtensions.swift */,
				F8A710E823BF3EF100112DAD /* EdgeInsetsExtensions.swift */,
				F887E9382505AB87006CB4F7 /* FontExtensions.swift */,
			);
			path = Shared;
			sourceTree = "<group>";
		};
		077BA0871F6BE73000D9C4AC /* SwiftStdlib */ = {
			isa = PBXGroup;
			children = (
				07B7F1661F5EB41600E6F910 /* ArrayExtensions.swift */,
				664CB96C2171863B00FC87B4 /* BidirectionalCollectionExtensions.swift */,
				664CB9752171899800FC87B4 /* BinaryFloatingPointExtensions.swift */,
				D5FD5283270853B30073F831 /* BinaryIntegerExtensions.swift */,
				07B7F1671F5EB41600E6F910 /* BoolExtensions.swift */,
				07B7F1681F5EB41600E6F910 /* CharacterExtensions.swift */,
				07B7F1691F5EB41600E6F910 /* CollectionExtensions.swift */,
				7832C2AE209BB19300224EED /* ComparableExtensions.swift */,
				D951E8A923D04DBE00F2CD0B /* DecodableExtensions.swift */,
				58CAE62828CF2935001935A2 /* DefaultStringInterpolationExtensions.swift */,
				07B7F16E1F5EB41600E6F910 /* DictionaryExtensions.swift */,
				07B7F16F1F5EB41600E6F910 /* DoubleExtensions.swift */,
				07B7F1701F5EB41600E6F910 /* FloatExtensions.swift */,
				07B7F1711F5EB41600E6F910 /* FloatingPointExtensions.swift */,
				07B7F1721F5EB41600E6F910 /* IntExtensions.swift */,
				07B7F1741F5EB41600E6F910 /* OptionalExtensions.swift */,
				B22EB2B620E9E720001EAE70 /* RangeReplaceableCollectionExtensions.swift */,
				18C8E5DD2074C58100F8AF51 /* SequenceExtensions.swift */,
				07B7F1751F5EB41600E6F910 /* SignedIntegerExtensions.swift */,
				07B7F1761F5EB41600E6F910 /* SignedNumericExtensions.swift */,
				07B7F1771F5EB41600E6F910 /* StringExtensions.swift */,
				9D9784DA1FCAE3D200D988E7 /* StringProtocolExtensions.swift */,
				B2A0DABF2336DA87002B0BC5 /* MutableCollectionExtensions.swift */,
				C7E027C32360942000F1061E /* KeyedDecodingContainerExtensions.swift */,
			);
			path = SwiftStdlib;
			sourceTree = "<group>";
		};
		077BA0931F6BE93000D9C4AC /* SwiftStdlibTests */ = {
			isa = PBXGroup;
			children = (
				07C50CFA1F5EB03200F46E5A /* ArrayExtensionsTests.swift */,
				664CB971217186E900FC87B4 /* BidirectionalCollectionExtensionsTests.swift */,
				664CB97A21718B1D00FC87B4 /* BinaryFloatingPointExtensionsTests.swift */,
				D5FD5288270858400073F831 /* BinaryIntegerExtensionsTests.swift */,
				07C50CFB1F5EB03200F46E5A /* BoolExtensionsTests.swift */,
				07C50CFC1F5EB03200F46E5A /* CharacterExtensionsTests.swift */,
				07C50CFD1F5EB03200F46E5A /* CollectionExtensionsTests.swift */,
				7832C2B3209BB32500224EED /* ComparableExtensionsTests.swift */,
				D951E8AE23D04E4600F2CD0B /* DecodableExtensionsTests.swift */,
				58CAE63128CF2C53001935A2 /* DefaultStringInterpolationExtensionsTests.swift */,
				07C50D001F5EB03200F46E5A /* DictionaryExtensionsTests.swift */,
				07C50D011F5EB03200F46E5A /* DoubleExtensionsTests.swift */,
				07C50D021F5EB03200F46E5A /* FloatExtensionsTests.swift */,
				078916D92076077000AC0665 /* FloatingPointExtensionsTests.swift */,
				07C50D031F5EB03200F46E5A /* IntExtensionsTests.swift */,
				C7E027C82360958B00F1061E /* KeyedDecodingContainerExtensionsTests.swift */,
				B2A0DAC42336DCE5002B0BC5 /* MutableCollectionTests.swift */,
				07C50D051F5EB03200F46E5A /* OptionalExtensionsTests.swift */,
				18C8E5E22074C67000F8AF51 /* SequenceExtensionsTests.swift */,
				078916DD20760DA700AC0665 /* SignedIntegerExtensionsTests.swift */,
				07C50D061F5EB03200F46E5A /* StringExtensionsTests.swift */,
				9D9784DF1FCAE6DD00D988E7 /* StringProtocolExtensionsTests.swift */,
				07FE50441F891C95000766AA /* SignedNumericExtensionsTests.swift */,
				B22EB2B820E9E814001EAE70 /* RangeReplaceableCollectionTests.swift */,
				2141A351235F379600218109 /* TestHelpers.swift */,
			);
			path = SwiftStdlibTests;
			sourceTree = "<group>";
		};
		07898B511F278CF900558C97 = {
			isa = PBXGroup;
			children = (
				754D8E6921851D7F00038A7B /* Examples */,
				07898B8D1F278E6300558C97 /* Sources */,
				07C50CF21F5EAF7B00F46E5A /* Tests */,
				07898B5E1F278D7600558C97 /* Products */,
			);
			sourceTree = "<group>";
		};
		07898B5E1F278D7600558C97 /* Products */ = {
			isa = PBXGroup;
			children = (
				07898B5D1F278D7600558C97 /* SwifterSwift.framework */,
				07898B6B1F278D9700558C97 /* SwifterSwift.framework */,
				07898B781F278DBC00558C97 /* SwifterSwift.framework */,
				07898B851F278DD200558C97 /* SwifterSwift.framework */,
				07C50CC91F5EAF2700F46E5A /* SwifterSwift-iOSTests.xctest */,
				07C50CD81F5EAF4B00F46E5A /* SwifterSwift-tvOSTests.xctest */,
				07C50CE71F5EAF6300F46E5A /* SwifterSwift-macOSTests.xctest */,
			);
			name = Products;
			sourceTree = "<group>";
		};
		07898B8D1F278E6300558C97 /* Sources */ = {
			isa = PBXGroup;
			children = (
				07898B941F27904200558C97 /* SwifterSwift */,
				07898B8E1F278E6300558C97 /* Info.plist */,
				07898B8F1F278E6300558C97 /* SwifterSwift.h */,
			);
			path = Sources;
			sourceTree = "<group>";
		};
		07898B941F27904200558C97 /* SwifterSwift */ = {
			isa = PBXGroup;
			children = (
				07B7F15C1F5EB41600E6F910 /* AppKit */,
				9E3CA2652ABE0D7100FA4626 /* Combine */,
				E5E5EB382350EE9A00B04C42 /* CoreAnimation */,
				07D8960D1F5ED85400FC894D /* CoreGraphics */,
				07D8960C1F5ED84400FC894D /* CoreLocation */,
				8AC39B6128790A150041A56C /* CryptoKit */,
				664CB981217243BA00FC87B4 /* Dispatch */,
				07B7F1651F5EB41600E6F910 /* Foundation */,
				0DAEBCDE24B0041900F61684 /* HealthKit */,
				784C752D2051BD01001C48DD /* MapKit */,
				9D806A3F2258B91F008E500A /* SceneKit */,
				0726D7751F7C19880028CAB5 /* Shared */,
				752AC79E20BC974700659E76 /* SpriteKit */,
				748B191823B4F4B10030FABB /* StoreKit */,
				077BA0871F6BE73000D9C4AC /* SwiftStdlib */,
				07B7F1791F5EB41600E6F910 /* UIKit */,
				5D666BA62BC07BE70096E5AF /* SwiftUI */,
				985C1B8D2479765E008AAB0E /* WebKit */,
			);
			path = SwifterSwift;
			sourceTree = "<group>";
		};
		07B7F15C1F5EB41600E6F910 /* AppKit */ = {
			isa = PBXGroup;
			children = (
				9DC844A42349E24600E1571A /* NSColorExtensions.swift */,
				278CA08C1F9A9232004918BD /* NSImageExtensions.swift */,
				9E8C72382BB8CE5800866521 /* NSStackViewExtensions.swift */,
				07B7F1641F5EB41600E6F910 /* NSViewExtensions.swift */,
			);
			path = AppKit;
			sourceTree = "<group>";
		};
		07B7F1651F5EB41600E6F910 /* Foundation */ = {
			isa = PBXGroup;
			children = (
				70269A2A1FB478D100C6C2D0 /* CalendarExtensions.swift */,
				07B7F16A1F5EB41600E6F910 /* DataExtensions.swift */,
				07B7F16B1F5EB41600E6F910 /* DateExtensions.swift */,
				A94AA78620280F9100E229A5 /* FileManagerExtensions.swift */,
				07B7F1731F5EB41600E6F910 /* LocaleExtensions.swift */,
				58253511259CF23B00407B78 /* MeasurementExtensions.swift */,
				F87AA5D4241257E3005F5B28 /* NotificationCenterExtensions.swift */,
				07B7F1621F5EB41600E6F910 /* NSAttributedStringExtensions.swift */,
				9D4914821F85138E00F3868F /* NSPredicateExtensions.swift */,
				F8C1AE6E225B7F990045D5A0 /* NSRegularExpressionExtensions.swift */,
				07B7F1781F5EB41600E6F910 /* URLExtensions.swift */,
				077BA0891F6BE81F00D9C4AC /* URLRequestExtensions.swift */,
				9E9F42B029872E9300A0BD60 /* URLSessionExtensions.swift */,
				077BA08E1F6BE83600D9C4AC /* UserDefaultsExtensions.swift */,
			);
			path = Foundation;
			sourceTree = "<group>";
		};
		07B7F1791F5EB41600E6F910 /* UIKit */ = {
			isa = PBXGroup;
			children = (
				F8BE7E062B3B161F00179B35 /* Deprecated */,
				07B7F17C1F5EB41600E6F910 /* UIAlertControllerExtensions.swift */,
				07A1C446224FFDE4003272E4 /* UIApplicationExtensions.swift */,
				07B7F17D1F5EB41600E6F910 /* UIBarButtonItemExtensions.swift */,
				9D806A352258AC0D008E500A /* UIBezierPathExtensions.swift */,
				07B7F17E1F5EB41600E6F910 /* UIButtonExtensions.swift */,
				07B7F17F1F5EB41600E6F910 /* UICollectionViewExtensions.swift */,
				9DC844A22349E1EE00E1571A /* UIColorExtensions.swift */,
				074EAF1A1F7BA68B00C74636 /* UIFontExtensions.swift */,
				90693550208B4F9400407C4D /* UIGestureRecognizerExtensions.swift */,
				07B7F1811F5EB41600E6F910 /* UIImageExtensions.swift */,
				07B7F1821F5EB41600E6F910 /* UIImageViewExtensions.swift */,
				07B7F1831F5EB41600E6F910 /* UILabelExtensions.swift */,
				07B7F1841F5EB41600E6F910 /* UINavigationBarExtensions.swift */,
				07B7F1851F5EB41600E6F910 /* UINavigationControllerExtensions.swift */,
				07B7F1861F5EB41600E6F910 /* UINavigationItemExtensions.swift */,
				07B7F1871F5EB41600E6F910 /* UISearchBarExtensions.swift */,
				07B7F1881F5EB41600E6F910 /* UISegmentedControlExtensions.swift */,
				07B7F1891F5EB41600E6F910 /* UISliderExtensions.swift */,
				07B7F18A1F5EB41600E6F910 /* UIStoryboardExtensions.swift */,
				07B7F18B1F5EB41600E6F910 /* UISwitchExtensions.swift */,
				07B7F18C1F5EB41600E6F910 /* UITabBarExtensions.swift */,
				07B7F18D1F5EB41600E6F910 /* UITableViewExtensions.swift */,
				07B7F18E1F5EB41600E6F910 /* UITextFieldExtensions.swift */,
				07B7F18F1F5EB41600E6F910 /* UITextViewExtensions.swift */,
				07B7F1901F5EB41600E6F910 /* UIViewControllerExtensions.swift */,
				07B7F1911F5EB41600E6F910 /* UIViewExtensions.swift */,
				42F53FEB2039C5AC0070DC11 /* UIStackViewExtensions.swift */,
				86B3F7AB208D3D5C00BC297B /* UIScrollViewExtensions.swift */,
				0722CB3720C2E46B00C6C1B6 /* UIWindowExtensions.swift */,
				CA1317532106D35E002F1B0D /* UIRefreshControlExtensions.swift */,
				8D4B424B212972AE002A5923 /* UILayoutPriorityExtensions.swift */,
				CF309489216AAC7A005609BC /* UIActivityExtensions.swift */,
				5D666BA72BC07C5D0096E5AF /* UIDeviceExtensions.swift */,
			);
			path = UIKit;
			sourceTree = "<group>";
		};
		07C50CF21F5EAF7B00F46E5A /* Tests */ = {
			isa = PBXGroup;
			children = (
				07C50CCD1F5EAF2700F46E5A /* Info.plist */,
				07C50D241F5EB03200F46E5A /* AppKitTests */,
				9E3CA3742ABE0FEE00FA4626 /* CombineTests */,
				E5E5EB3B2350F39E00B04C42 /* CoreAnimationTests */,
				07D8960E1F5ED89A00FC894D /* CoreGraphicsTests */,
				07D8960F1F5ED8AB00FC894D /* CoreLocationTests */,
				8AC39B6728790B330041A56C /* CryptoKitTests */,
				664CB98821724A3A00FC87B4 /* DispatchTests */,
				07C50CF91F5EB03200F46E5A /* FoundationTests */,
				0DAEBCE124B0077000F61684 /* HealthKitTests */,
				784C75322051BDCA001C48DD /* MapKitTests */,
				CAC5EBBE2125270A00AB27EC /* ResourcesTests */,
				9D806A452258B99D008E500A /* SceneKitTests */,
				D86A98EE1F7E50C90084EDCD /* SharedTests */,
				752AC7A120BC977700659E76 /* SpriteKitTests */,
				748B191B23B4F4DA0030FABB /* StoreKitTests */,
				077BA0931F6BE93000D9C4AC /* SwiftStdlibTests */,
				07C50D0D1F5EB03200F46E5A /* UIKitTests */,
				985C1B9124797911008AAB0E /* WebKitTests */,
				F8EC9E4C24D01C360089401E /* XCTest */,
				F8E62DA224D0184E00BF35AE /* XCTestTests */,
			);
			path = Tests;
			sourceTree = "<group>";
		};
		07C50CF91F5EB03200F46E5A /* FoundationTests */ = {
			isa = PBXGroup;
			children = (
				70269A2F1FB47B0C00C6C2D0 /* CalendarExtensionTest.swift */,
				07C50CFE1F5EB03200F46E5A /* DataExtensionsTests.swift */,
				07C50CFF1F5EB03200F46E5A /* DateExtensionsTests.swift */,
				A94AA7882028193A00E229A5 /* FileManagerExtensionsTests.swift */,
				07C50D041F5EB03200F46E5A /* LocaleExtensionsTests.swift */,
				9E28344C25AEBD160093203B /* MeasurementExtensionsTests.swift */,
				F87AA5D924125C19005F5B28 /* NotificationCenterExtensionsTests.swift */,
				07C50D291F5EB03200F46E5A /* NSAttributedStringExtensionsTests.swift */,
				9D4914881F8515D100F3868F /* NSPredicateExtensionsTests.swift */,
				F8C1AE73225B871F0045D5A0 /* NSRegularExpressionExtensionsTests.swift */,
				07C50D071F5EB03200F46E5A /* URLExtensionsTests.swift */,
				077BA0941F6BE98500D9C4AC /* URLRequestExtensionsTests.swift */,
				9E9F42B529872F5F00A0BD60 /* URLSessionExtensionsTests.swift */,
				077BA0991F6BE99F00D9C4AC /* UserDefaultsExtensionsTests.swift */,
			);
			path = FoundationTests;
			sourceTree = "<group>";
		};
		07C50D0D1F5EB03200F46E5A /* UIKitTests */ = {
			isa = PBXGroup;
			children = (
				07C50D0E1F5EB03200F46E5A /* UIAlertControllerExtensionsTests.swift */,
				07C50D0F1F5EB03200F46E5A /* UIBarButtonExtensionsTests.swift */,
				9D806A392258AE1D008E500A /* UIBezierPathExtensionsTests.swift */,
				07C50D101F5EB03200F46E5A /* UIButtonExtensionsTests.swift */,
				07C50D111F5EB03200F46E5A /* UICollectionViewExtensionsTests.swift */,
				9DC29CF32349E7E200F5CAAD /* UIColorExtensionsTests.swift */,
				074EAF1E1F7BA74600C74636 /* UIFontExtensionsTests.swift */,
				90693554208B545100407C4D /* UIGestureRecognizerExtensionsTests.swift */,
				07C50D131F5EB03200F46E5A /* UIImageExtensionsTests.swift */,
				07C50D141F5EB03200F46E5A /* UIImageViewExtensionsTests.swift */,
				07C50D151F5EB03200F46E5A /* UILabelExtensionsTests.swift */,
				8D4B424E212972E7002A5923 /* UILayoutPriorityExtensionsTests.swift */,
				07C50D161F5EB03200F46E5A /* UINavigationBarExtensionTests.swift */,
				07C50D171F5EB03200F46E5A /* UINavigationControllerExtensionsTests.swift */,
				07C50D181F5EB03200F46E5A /* UINavigationItemExtensionsTests.swift */,
				CA1317562106D4F5002F1B0D /* UIRefreshControlExtensionsTests.swift */,
				86B3F7AD208D3DF300BC297B /* UIScrollViewExtensionsTests.swift */,
				07C50D191F5EB03200F46E5A /* UISearchBarExtensionsTests.swift */,
				07C50D1A1F5EB03200F46E5A /* UISegmentedControlExtensionsTests.swift */,
				07C50D1B1F5EB03200F46E5A /* UISliderExtensionsTests.swift */,
				42F53FEF2039C7140070DC11 /* UIStackViewExtensionsTests.swift */,
				07C50D1C1F5EB03200F46E5A /* UIStoryboardExtensionsTests.swift */,
				07C50D1D1F5EB03200F46E5A /* UISwitchExtensionsTests.swift */,
				07C50D1E1F5EB03200F46E5A /* UITabBarExtensionsTests.swift */,
				07C50D1F1F5EB03200F46E5A /* UITableViewExtensionsTests.swift */,
				07C50D201F5EB03200F46E5A /* UITextFieldExtensionsTests.swift */,
				07C50D211F5EB03200F46E5A /* UITextViewExtensionsTests.swift */,
				07C50D221F5EB03200F46E5A /* UIViewControllerExtensionsTests.swift */,
				07C50D231F5EB03200F46E5A /* UIViewExtensionsTests.swift */,
				0722CB3920C2E49900C6C1B6 /* UIWindowExtensionsTests.swift */,
			);
			path = UIKitTests;
			sourceTree = "<group>";
		};
		07C50D241F5EB03200F46E5A /* AppKitTests */ = {
			isa = PBXGroup;
			children = (
				5C88FBEB234CC1280065A942 /* NSColorExtensionsTests.swift */,
				278CA0901F9A9679004918BD /* NSImageExtensionsTests.swift */,
				9ECEAE682BB8D19400DFBBDD /* NSStackViewExtensionsTests.swift */,
				07C50D2A1F5EB03200F46E5A /* NSViewExtensionsTests.swift */,
			);
			path = AppKitTests;
			sourceTree = "<group>";
		};
		07D8960C1F5ED84400FC894D /* CoreLocation */ = {
			isa = PBXGroup;
			children = (
				0782A5AE23DA985B00E562C0 /* CLLocationArrayExtensions.swift */,
				07B7F1611F5EB41600E6F910 /* CLLocationExtensions.swift */,
				07A494E323C7CAAA00DFCBFC /* CLVisitExtensions.swift */,
			);
			path = CoreLocation;
			sourceTree = "<group>";
		};
		07D8960D1F5ED85400FC894D /* CoreGraphics */ = {
			isa = PBXGroup;
			children = (
				F854D2A42423AE92003A08A9 /* CGAffineTransformExtensions.swift */,
				07B7F15D1F5EB41600E6F910 /* CGColorExtensions.swift */,
				07B7F15E1F5EB41600E6F910 /* CGFloatExtensions.swift */,
				07B7F15F1F5EB41600E6F910 /* CGPointExtensions.swift */,
				07B7F1601F5EB41600E6F910 /* CGSizeExtensions.swift */,
				116090AE24187D5C00DDCD01 /* CGRectExtensions.swift */,
				734307F72108C2240029CD16 /* CGVectorExtensions.swift */,
			);
			path = CoreGraphics;
			sourceTree = "<group>";
		};
		07D8960E1F5ED89A00FC894D /* CoreGraphicsTests */ = {
			isa = PBXGroup;
			children = (
				F854D2BA2423E7C8003A08A9 /* CGAffineTransformExtensionsTests.swift */,
				07C50D251F5EB03200F46E5A /* CGFloatExtensionsTests.swift */,
				07C50D261F5EB03200F46E5A /* CGPointExtensionsTests.swift */,
				07C50D271F5EB03200F46E5A /* CGSizeExtensionsTests.swift */,
				116090B324187D8100DDCD01 /* CGRectExtensionsTests.swift */,
				185BDE601F8AAEFD00140E19 /* CGColorExtensionsTests.swift */,
				734307F92108C7F80029CD16 /* CGVectorExtensionsTests.swift */,
			);
			path = CoreGraphicsTests;
			sourceTree = "<group>";
		};
		07D8960F1F5ED8AB00FC894D /* CoreLocationTests */ = {
			isa = PBXGroup;
			children = (
				0782A5B023DA989F00E562C0 /* CLLocationArrayExtensionsTests.swift */,
				07C50D281F5EB03200F46E5A /* CLLocationExtensionsTests.swift */,
				07A494E823C7CAC500DFCBFC /* CLVisitExtensionsTests.swift */,
			);
			path = CoreLocationTests;
			sourceTree = "<group>";
		};
		0DAEBCDE24B0041900F61684 /* HealthKit */ = {
			isa = PBXGroup;
			children = (
				0DAEBCDF24B0045F00F61684 /* HKActivitySummaryExtensions.swift */,
			);
			path = HealthKit;
			sourceTree = "<group>";
		};
		0DAEBCE124B0077000F61684 /* HealthKitTests */ = {
			isa = PBXGroup;
			children = (
				0DAEBCE224B0079700F61684 /* HKActivitySummaryExtensionsTests.swift */,
			);
			path = HealthKitTests;
			sourceTree = "<group>";
		};
		5D666BA62BC07BE70096E5AF /* SwiftUI */ = {
			isa = PBXGroup;
			children = (
				5D666BAC2BC08FA00096E5AF /* TextExtensions.swift */,
				5D666BB12BC093780096E5AF /* ViewExtensions.swift */,
				5D666BB62BC095140096E5AF /* ColorExtensionSwiftUI.swift */,
				5D666BBB2BC095F90096E5AF /* UIColorWellExtension.swift */,
			);
			path = SwiftUI;
			sourceTree = "<group>";
		};
		664CB981217243BA00FC87B4 /* Dispatch */ = {
			isa = PBXGroup;
			children = (
				664CB982217243D200FC87B4 /* DispatchQueueExtensions.swift */,
			);
			path = Dispatch;
			sourceTree = "<group>";
		};
		664CB98821724A3A00FC87B4 /* DispatchTests */ = {
			isa = PBXGroup;
			children = (
				664CB98921724A9100FC87B4 /* DispatchQueueExtensionsTests.swift */,
			);
			path = DispatchTests;
			sourceTree = "<group>";
		};
		748B191823B4F4B10030FABB /* StoreKit */ = {
			isa = PBXGroup;
			children = (
				748B191923B4F4C20030FABB /* SKProductExtensions.swift */,
			);
			path = StoreKit;
			sourceTree = "<group>";
		};
		748B191B23B4F4DA0030FABB /* StoreKitTests */ = {
			isa = PBXGroup;
			children = (
				748B191E23B4F4FA0030FABB /* SKProductTests.swift */,
			);
			path = StoreKitTests;
			sourceTree = "<group>";
		};
		752AC79E20BC974700659E76 /* SpriteKit */ = {
			isa = PBXGroup;
			children = (
				752AC79F20BC975E00659E76 /* SKNodeExtensions.swift */,
				17A4B79226CCFFAE007D299F /* SKSpriteNodeExtensions.swift */,
			);
			path = SpriteKit;
			sourceTree = "<group>";
		};
		752AC7A120BC977700659E76 /* SpriteKitTests */ = {
			isa = PBXGroup;
			children = (
				752AC7A420BC9FF500659E76 /* SKNodeExtensionTests.swift */,
				17A4B79726CD0DA2007D299F /* SKSpriteNodeExtensionTests.swift */,
			);
			path = SpriteKitTests;
			sourceTree = "<group>";
		};
		754D8E6921851D7F00038A7B /* Examples */ = {
			isa = PBXGroup;
			children = (
				754D8E6B21851D7F00038A7B /* Examples.playground */,
			);
			path = Examples;
			sourceTree = "<group>";
		};
		784C752D2051BD01001C48DD /* MapKit */ = {
			isa = PBXGroup;
			children = (
				074C8D80224F86450050F040 /* MKMapViewExtensions.swift */,
				784C752E2051BD26001C48DD /* MKPolylineExtensions.swift */,
				658A02F1270F01C500DBA951 /* MKMultiPointExtensions.swift */,
			);
			path = MapKit;
			sourceTree = "<group>";
		};
		784C75322051BDCA001C48DD /* MapKitTests */ = {
			isa = PBXGroup;
			children = (
				D9F36CF523521F440057258F /* MKMapViewExtensionsTests.swift */,
				784C75362051BE1D001C48DD /* MKPolylineExtensionsTests.swift */,
				658A02F6270F024700DBA951 /* MKMultiPointExtensionsTests.swift */,
			);
			path = MapKitTests;
			sourceTree = "<group>";
		};
		8AC39B6128790A150041A56C /* CryptoKit */ = {
			isa = PBXGroup;
			children = (
				8AC39B6228790A6B0041A56C /* DigestExtensions.swift */,
			);
			path = CryptoKit;
			sourceTree = "<group>";
		};
		8AC39B6728790B330041A56C /* CryptoKitTests */ = {
			isa = PBXGroup;
			children = (
				8AC39B6828790B5F0041A56C /* DigestExtensionsTests.swift */,
			);
			path = CryptoKitTests;
			sourceTree = "<group>";
		};
		8D50E51D24D0D6FB00972E2D /* tvOS */ = {
			isa = PBXGroup;
			children = (
				F88C491824AF73A400BA0503 /* TestStoryboard-tvOS.storyboard */,
				8D50E52024D0D73E00972E2D /* UIImageViewTvOS.xib */,
			);
			path = tvOS;
			sourceTree = "<group>";
		};
		985C1B8D2479765E008AAB0E /* WebKit */ = {
			isa = PBXGroup;
			children = (
				985C1B8E24797694008AAB0E /* WKWebViewExtensions.swift */,
			);
			path = WebKit;
			sourceTree = "<group>";
		};
		985C1B9124797911008AAB0E /* WebKitTests */ = {
			isa = PBXGroup;
			children = (
				985C1B922479795B008AAB0E /* WKWebViewExtensionsTests.swift */,
			);
			path = WebKitTests;
			sourceTree = "<group>";
		};
		9D806A3F2258B91F008E500A /* SceneKit */ = {
			isa = PBXGroup;
			children = (
				9D806A642258D75A008E500A /* SCNBoxExtensions.swift */,
				9D806A782258E6A0008E500A /* SCNCapsuleExtensions.swift */,
				9D806A732258E0D8008E500A /* SCNConeExtensions.swift */,
				9D806A6E2258DE23008E500A /* SCNCylinderExtensions.swift */,
				9D806A852258F624008E500A /* SCNGeometryExtensions.swift */,
				9D806A5A2258D2B8008E500A /* SCNMaterialExtensions.swift */,
				9D806A5F2258D503008E500A /* SCNPlaneExtensions.swift */,
				9D806A692258DC3E008E500A /* SCNShapeExtensions.swift */,
				9D806A4A2258CFA6008E500A /* SCNSphereExtensions.swift */,
				9D806A402258B931008E500A /* SCNVector3Extensions.swift */,
			);
			path = SceneKit;
			sourceTree = "<group>";
		};
		9D806A452258B99D008E500A /* SceneKitTests */ = {
			isa = PBXGroup;
			children = (
				9D806A812258F56F008E500A /* SCNBoxExtensionsTests.swift */,
				9D806A8E2258FAA0008E500A /* SCNCapsuleExtensionsTests.swift */,
				9D806A922258FCCE008E500A /* SCNConeExtensionsTests.swift */,
				9D806A962258FD81008E500A /* SCNCylinderExtensionsTests.swift */,
				9D806A8A2258F892008E500A /* SCNGeometryExtensionsTests.swift */,
				9D806A7D2258F41B008E500A /* SCNMaterialExtensionsTests.swift */,
				9D806AA22258FF98008E500A /* SCNPlaneExtensionsTests.swift */,
				9D806A9A2258FE9D008E500A /* SCNShapeExtensionsTests.swift */,
				9D806A9E2258FF1A008E500A /* SCNSphereExtensionsTests.swift */,
				9D806A462258B9BB008E500A /* SCNVector3ExtensionsTests.swift */,
			);
			path = SceneKitTests;
			sourceTree = "<group>";
		};
		9E3CA2652ABE0D7100FA4626 /* Combine */ = {
			isa = PBXGroup;
			children = (
				9E3CA2662ABE0D7100FA4626 /* FutureExtensions.swift */,
			);
			path = Combine;
			sourceTree = "<group>";
		};
		9E3CA3742ABE0FEE00FA4626 /* CombineTests */ = {
			isa = PBXGroup;
			children = (
				9E3CA3752ABE0FEE00FA4626 /* FutureExtensionsTests.swift */,
			);
			path = CombineTests;
			sourceTree = "<group>";
		};
		CAC5EBBE2125270A00AB27EC /* ResourcesTests */ = {
			isa = PBXGroup;
			children = (
				F8830FC3285478EC00C1D802 /* Resources */,
				F8830FC2285478EC00C1D802 /* Sources */,
			);
			path = ResourcesTests;
			sourceTree = "<group>";
		};
		D86A98EE1F7E50C90084EDCD /* SharedTests */ = {
			isa = PBXGroup;
			children = (
				07C50D121F5EB03200F46E5A /* ColorExtensionsTests.swift */,
				F8A710ED23BF3F8200112DAD /* EdgeInsetsExtensionsTests.swift */,
			);
			path = SharedTests;
			sourceTree = "<group>";
		};
		E5E5EB382350EE9A00B04C42 /* CoreAnimation */ = {
			isa = PBXGroup;
			children = (
				E5E5EB392350EED400B04C42 /* CAGradientLayerExtensions.swift */,
				F854D2A62423AF22003A08A9 /* CATransform3DExtensions.swift */,
			);
			path = CoreAnimation;
			sourceTree = "<group>";
		};
		E5E5EB3B2350F39E00B04C42 /* CoreAnimationTests */ = {
			isa = PBXGroup;
			children = (
				E5E5EB3C2350F40200B04C42 /* CAGradientLayerExtensionsTests.swift */,
				F854D2BE2423EBD0003A08A9 /* CATransform3DExtensionsTests.swift */,
			);
			path = CoreAnimationTests;
			sourceTree = "<group>";
		};
		F8830FC2285478EC00C1D802 /* Sources */ = {
			isa = PBXGroup;
			children = (
				5E36CB6424AC9909007727DA /* MyViewController.swift */,
			);
			path = Sources;
			sourceTree = "<group>";
		};
		F8830FC3285478EC00C1D802 /* Resources */ = {
			isa = PBXGroup;
			children = (
				8D50E51D24D0D6FB00972E2D /* tvOS */,
				CAC5EBC52125270A00AB27EC /* big_buck_bunny_720p_1mb.mp4 */,
				CAC5EBC22125270A00AB27EC /* test.json */,
				CAC5EBBF2125270A00AB27EC /* TestImage.png */,
				CAC5EBC02125270A00AB27EC /* TestStoryboard.storyboard */,
				CAC5EBC12125270A00AB27EC /* UICollectionViewCell.xib */,
				8D50E51E24D0D71E00972E2D /* UIImageView.xib */,
				CAC5EBC32125270A00AB27EC /* UITableViewCell.xib */,
				CAC5EBC42125270A00AB27EC /* UITableViewHeaderFooterView.xib */,
			);
			path = Resources;
			sourceTree = "<group>";
		};
		F8BE7E062B3B161F00179B35 /* Deprecated */ = {
			isa = PBXGroup;
			children = (
				F8BE7E072B3B161F00179B35 /* UIImageViewDeprecated.swift */,
			);
			path = Deprecated;
			sourceTree = "<group>";
		};
		F8E62DA224D0184E00BF35AE /* XCTestTests */ = {
			isa = PBXGroup;
			children = (
				F8E62DA324D0187000BF35AE /* XCTestExtensionsTests.swift */,
			);
			path = XCTestTests;
			sourceTree = "<group>";
		};
		F8EC9E4C24D01C360089401E /* XCTest */ = {
			isa = PBXGroup;
			children = (
				F8EC9E4D24D01C360089401E /* XCTestExtensions.swift */,
			);
			path = XCTest;
			sourceTree = "<group>";
		};
/* End PBXGroup section */

/* Begin PBXHeadersBuildPhase section */
		07898B5A1F278D7600558C97 /* Headers */ = {
			isa = PBXHeadersBuildPhase;
			buildActionMask = 2147483647;
			files = (
				07898B901F278F0800558C97 /* SwifterSwift.h in Headers */,
			);
			runOnlyForDeploymentPostprocessing = 0;
		};
		07898B681F278D9700558C97 /* Headers */ = {
			isa = PBXHeadersBuildPhase;
			buildActionMask = 2147483647;
			files = (
				07898B911F278F0C00558C97 /* SwifterSwift.h in Headers */,
			);
			runOnlyForDeploymentPostprocessing = 0;
		};
		07898B751F278DBC00558C97 /* Headers */ = {
			isa = PBXHeadersBuildPhase;
			buildActionMask = 2147483647;
			files = (
				07898B921F278F1000558C97 /* SwifterSwift.h in Headers */,
			);
			runOnlyForDeploymentPostprocessing = 0;
		};
		07898B821F278DD200558C97 /* Headers */ = {
			isa = PBXHeadersBuildPhase;
			buildActionMask = 2147483647;
			files = (
				07898B931F278F1300558C97 /* SwifterSwift.h in Headers */,
			);
			runOnlyForDeploymentPostprocessing = 0;
		};
/* End PBXHeadersBuildPhase section */

/* Begin PBXNativeTarget section */
		07898B5C1F278D7600558C97 /* SwifterSwift-iOS */ = {
			isa = PBXNativeTarget;
			buildConfigurationList = 07898B631F278D7600558C97 /* Build configuration list for PBXNativeTarget "SwifterSwift-iOS" */;
			buildPhases = (
				E455DFD42AD0CBD4008A011E /* SwiftFormat */,
				07A1C43E224FBFC6003272E4 /* SwiftLint */,
				07898B581F278D7600558C97 /* Sources */,
				07898B591F278D7600558C97 /* Frameworks */,
				07898B5A1F278D7600558C97 /* Headers */,
				07898B5B1F278D7600558C97 /* Resources */,
			);
			buildRules = (
			);
			dependencies = (
			);
			name = "SwifterSwift-iOS";
			productName = "SwifterSwift-iOS";
			productReference = 07898B5D1F278D7600558C97 /* SwifterSwift.framework */;
			productType = "com.apple.product-type.framework";
		};
		07898B6A1F278D9700558C97 /* SwifterSwift-tvOS */ = {
			isa = PBXNativeTarget;
			buildConfigurationList = 07898B701F278D9700558C97 /* Build configuration list for PBXNativeTarget "SwifterSwift-tvOS" */;
			buildPhases = (
				E455DFD52AD0CC17008A011E /* SwiftFormat */,
				07A1C43F224FBFD5003272E4 /* SwiftLint */,
				07898B661F278D9700558C97 /* Sources */,
				07898B671F278D9700558C97 /* Frameworks */,
				07898B681F278D9700558C97 /* Headers */,
				07898B691F278D9700558C97 /* Resources */,
			);
			buildRules = (
			);
			dependencies = (
			);
			name = "SwifterSwift-tvOS";
			productName = "SwifterSwift-tvOS";
			productReference = 07898B6B1F278D9700558C97 /* SwifterSwift.framework */;
			productType = "com.apple.product-type.framework";
		};
		07898B771F278DBC00558C97 /* SwifterSwift-watchOS */ = {
			isa = PBXNativeTarget;
			buildConfigurationList = 07898B7D1F278DBC00558C97 /* Build configuration list for PBXNativeTarget "SwifterSwift-watchOS" */;
			buildPhases = (
				E455DFD62AD0CC23008A011E /* SwiftFormat */,
				07A1C440224FBFDD003272E4 /* SwiftLint */,
				07898B731F278DBC00558C97 /* Sources */,
				07898B741F278DBC00558C97 /* Frameworks */,
				07898B751F278DBC00558C97 /* Headers */,
				07898B761F278DBC00558C97 /* Resources */,
			);
			buildRules = (
			);
			dependencies = (
			);
			name = "SwifterSwift-watchOS";
			productName = "SwifterSwift-watchOS";
			productReference = 07898B781F278DBC00558C97 /* SwifterSwift.framework */;
			productType = "com.apple.product-type.framework";
		};
		07898B841F278DD200558C97 /* SwifterSwift-macOS */ = {
			isa = PBXNativeTarget;
			buildConfigurationList = 07898B8A1F278DD200558C97 /* Build configuration list for PBXNativeTarget "SwifterSwift-macOS" */;
			buildPhases = (
				E455DFD72AD0CC2F008A011E /* SwiftFormat */,
				07A1C441224FBFE7003272E4 /* SwiftLint */,
				07898B801F278DD200558C97 /* Sources */,
				07898B811F278DD200558C97 /* Frameworks */,
				07898B821F278DD200558C97 /* Headers */,
				07898B831F278DD200558C97 /* Resources */,
			);
			buildRules = (
			);
			dependencies = (
			);
			name = "SwifterSwift-macOS";
			productName = "SwifterSwift-macOS";
			productReference = 07898B851F278DD200558C97 /* SwifterSwift.framework */;
			productType = "com.apple.product-type.framework";
		};
		07C50CC81F5EAF2700F46E5A /* SwifterSwift-iOSTests */ = {
			isa = PBXNativeTarget;
			buildConfigurationList = 07C50CD31F5EAF2700F46E5A /* Build configuration list for PBXNativeTarget "SwifterSwift-iOSTests" */;
			buildPhases = (
				E455DFD82AD0CC39008A011E /* SwiftFormat */,
				07A1C442224FC02E003272E4 /* SwiftLint */,
				07C50CC51F5EAF2700F46E5A /* Sources */,
				07C50CC61F5EAF2700F46E5A /* Frameworks */,
				07C50CC71F5EAF2700F46E5A /* Resources */,
			);
			buildRules = (
			);
			dependencies = (
				07C50CD01F5EAF2700F46E5A /* PBXTargetDependency */,
			);
			name = "SwifterSwift-iOSTests";
			productName = "SwifterSwift-iOSTests";
			productReference = 07C50CC91F5EAF2700F46E5A /* SwifterSwift-iOSTests.xctest */;
			productType = "com.apple.product-type.bundle.unit-test";
		};
		07C50CD71F5EAF4B00F46E5A /* SwifterSwift-tvOSTests */ = {
			isa = PBXNativeTarget;
			buildConfigurationList = 07C50CE01F5EAF4B00F46E5A /* Build configuration list for PBXNativeTarget "SwifterSwift-tvOSTests" */;
			buildPhases = (
				E455DFD92AD0CC46008A011E /* SwiftFormat */,
				07A1C443224FC034003272E4 /* SwiftLint */,
				07C50CD41F5EAF4B00F46E5A /* Sources */,
				07C50CD51F5EAF4B00F46E5A /* Frameworks */,
				07C50CD61F5EAF4B00F46E5A /* Resources */,
			);
			buildRules = (
			);
			dependencies = (
				07C50CDF1F5EAF4B00F46E5A /* PBXTargetDependency */,
			);
			name = "SwifterSwift-tvOSTests";
			productName = "SwifterSwift-tvOSTests";
			productReference = 07C50CD81F5EAF4B00F46E5A /* SwifterSwift-tvOSTests.xctest */;
			productType = "com.apple.product-type.bundle.unit-test";
		};
		07C50CE61F5EAF6300F46E5A /* SwifterSwift-macOSTests */ = {
			isa = PBXNativeTarget;
			buildConfigurationList = 07C50CEF1F5EAF6300F46E5A /* Build configuration list for PBXNativeTarget "SwifterSwift-macOSTests" */;
			buildPhases = (
				E455DFDA2AD0CC57008A011E /* SwiftFormat */,
				07A1C444224FC043003272E4 /* SwiftLint */,
				07C50CE31F5EAF6300F46E5A /* Sources */,
				07C50CE41F5EAF6300F46E5A /* Frameworks */,
				07C50CE51F5EAF6300F46E5A /* Resources */,
			);
			buildRules = (
			);
			dependencies = (
				07C50CEE1F5EAF6300F46E5A /* PBXTargetDependency */,
			);
			name = "SwifterSwift-macOSTests";
			productName = "SwifterSwift-macOSTests";
			productReference = 07C50CE71F5EAF6300F46E5A /* SwifterSwift-macOSTests.xctest */;
			productType = "com.apple.product-type.bundle.unit-test";
		};
/* End PBXNativeTarget section */

/* Begin PBXProject section */
		07898B521F278CF900558C97 /* Project object */ = {
			isa = PBXProject;
			attributes = {
				BuildIndependentTargetsInParallel = YES;
				LastSwiftUpdateCheck = 0900;
				LastUpgradeCheck = 1500;
				ORGANIZATIONNAME = SwifterSwift;
				TargetAttributes = {
					07898B5C1F278D7600558C97 = {
						CreatedOnToolsVersion = 9.0;
						LastSwiftMigration = 1020;
						ProvisioningStyle = Automatic;
					};
					07898B6A1F278D9700558C97 = {
						CreatedOnToolsVersion = 9.0;
						LastSwiftMigration = 0900;
						ProvisioningStyle = Automatic;
					};
					07898B771F278DBC00558C97 = {
						CreatedOnToolsVersion = 9.0;
						LastSwiftMigration = 0900;
						ProvisioningStyle = Automatic;
					};
					07898B841F278DD200558C97 = {
						CreatedOnToolsVersion = 9.0;
						LastSwiftMigration = 0900;
						ProvisioningStyle = Automatic;
					};
					07C50CC81F5EAF2700F46E5A = {
						CreatedOnToolsVersion = 9.0;
						LastSwiftMigration = 1020;
						ProvisioningStyle = Automatic;
					};
					07C50CD71F5EAF4B00F46E5A = {
						CreatedOnToolsVersion = 9.0;
						ProvisioningStyle = Automatic;
					};
					07C50CE61F5EAF6300F46E5A = {
						CreatedOnToolsVersion = 9.0;
						ProvisioningStyle = Automatic;
					};
				};
			};
			buildConfigurationList = 07898B551F278CF900558C97 /* Build configuration list for PBXProject "SwifterSwift" */;
			compatibilityVersion = "Xcode 8.0";
			developmentRegion = en;
			hasScannedForEncodings = 0;
			knownRegions = (
				en,
				Base,
			);
			mainGroup = 07898B511F278CF900558C97;
			productRefGroup = 07898B5E1F278D7600558C97 /* Products */;
			projectDirPath = "";
			projectRoot = "";
			targets = (
				07898B5C1F278D7600558C97 /* SwifterSwift-iOS */,
				07898B6A1F278D9700558C97 /* SwifterSwift-tvOS */,
				07898B771F278DBC00558C97 /* SwifterSwift-watchOS */,
				07898B841F278DD200558C97 /* SwifterSwift-macOS */,
				07C50CC81F5EAF2700F46E5A /* SwifterSwift-iOSTests */,
				07C50CD71F5EAF4B00F46E5A /* SwifterSwift-tvOSTests */,
				07C50CE61F5EAF6300F46E5A /* SwifterSwift-macOSTests */,
			);
		};
/* End PBXProject section */

/* Begin PBXResourcesBuildPhase section */
		07898B5B1F278D7600558C97 /* Resources */ = {
			isa = PBXResourcesBuildPhase;
			buildActionMask = 2147483647;
			files = (
			);
			runOnlyForDeploymentPostprocessing = 0;
		};
		07898B691F278D9700558C97 /* Resources */ = {
			isa = PBXResourcesBuildPhase;
			buildActionMask = 2147483647;
			files = (
			);
			runOnlyForDeploymentPostprocessing = 0;
		};
		07898B761F278DBC00558C97 /* Resources */ = {
			isa = PBXResourcesBuildPhase;
			buildActionMask = 2147483647;
			files = (
			);
			runOnlyForDeploymentPostprocessing = 0;
		};
		07898B831F278DD200558C97 /* Resources */ = {
			isa = PBXResourcesBuildPhase;
			buildActionMask = 2147483647;
			files = (
			);
			runOnlyForDeploymentPostprocessing = 0;
		};
		07C50CC71F5EAF2700F46E5A /* Resources */ = {
			isa = PBXResourcesBuildPhase;
			buildActionMask = 2147483647;
			files = (
				CAC5EBCB2125270A00AB27EC /* UITableViewHeaderFooterView.xib in Resources */,
				CAC5EBCC2125270A00AB27EC /* big_buck_bunny_720p_1mb.mp4 in Resources */,
				CAC5EBC62125270A00AB27EC /* TestImage.png in Resources */,
				CAC5EBC82125270A00AB27EC /* UICollectionViewCell.xib in Resources */,
				8D50E52324D0D76B00972E2D /* UIImageView.xib in Resources */,
				CAC5EBC72125270A00AB27EC /* TestStoryboard.storyboard in Resources */,
				CAC5EBCA2125270A00AB27EC /* UITableViewCell.xib in Resources */,
				CAC5EBC92125270A00AB27EC /* test.json in Resources */,
			);
			runOnlyForDeploymentPostprocessing = 0;
		};
		07C50CD61F5EAF4B00F46E5A /* Resources */ = {
			isa = PBXResourcesBuildPhase;
			buildActionMask = 2147483647;
			files = (
				CAC5EBD02125273100AB27EC /* TestImage.png in Resources */,
				CAC5EBCE2125272A00AB27EC /* test.json in Resources */,
				8D50E52224D0D76400972E2D /* UIImageViewTvOS.xib in Resources */,
				CAC5EBCD2125272400AB27EC /* big_buck_bunny_720p_1mb.mp4 in Resources */,
				F88C491924AF73A400BA0503 /* TestStoryboard-tvOS.storyboard in Resources */,
			);
			runOnlyForDeploymentPostprocessing = 0;
		};
		07C50CE51F5EAF6300F46E5A /* Resources */ = {
			isa = PBXResourcesBuildPhase;
			buildActionMask = 2147483647;
			files = (
				CAC5EBCF2125272A00AB27EC /* test.json in Resources */,
				CAC5EBD12125273100AB27EC /* TestImage.png in Resources */,
			);
			runOnlyForDeploymentPostprocessing = 0;
		};
/* End PBXResourcesBuildPhase section */

/* Begin PBXShellScriptBuildPhase section */
		07A1C43E224FBFC6003272E4 /* SwiftLint */ = {
			isa = PBXShellScriptBuildPhase;
			alwaysOutOfDate = 1;
			buildActionMask = 2147483647;
			files = (
			);
			inputFileListPaths = (
			);
			inputPaths = (
			);
			name = SwiftLint;
			outputFileListPaths = (
			);
			outputPaths = (
			);
			runOnlyForDeploymentPostprocessing = 0;
			shellPath = /bin/sh;
			shellScript = "if [[ ${TRAVIS} == \"\" ]]; then\n    if [[ \"$(uname -m)\" == arm64 ]]; then\n        export PATH=\"/opt/homebrew/bin:$PATH\"\n    fi\n\n    if which swiftlint >/dev/null; then      \n        swiftlint\n    else\n        echo \"warning: SwiftLint is not installed\"\n    fi\nfi\n";
		};
		07A1C43F224FBFD5003272E4 /* SwiftLint */ = {
			isa = PBXShellScriptBuildPhase;
			alwaysOutOfDate = 1;
			buildActionMask = 2147483647;
			files = (
			);
			inputFileListPaths = (
			);
			inputPaths = (
			);
			name = SwiftLint;
			outputFileListPaths = (
			);
			outputPaths = (
			);
			runOnlyForDeploymentPostprocessing = 0;
			shellPath = /bin/sh;
			shellScript = "if [[ ${TRAVIS} == \"\" ]]; then\n    if [[ \"$(uname -m)\" == arm64 ]]; then\n        export PATH=\"/opt/homebrew/bin:$PATH\"\n    fi\n\n    if which swiftlint >/dev/null; then      \n        swiftlint\n    else\n        echo \"warning: SwiftLint is not installed\"\n    fi\nfi\n";
		};
		07A1C440224FBFDD003272E4 /* SwiftLint */ = {
			isa = PBXShellScriptBuildPhase;
			alwaysOutOfDate = 1;
			buildActionMask = 2147483647;
			files = (
			);
			inputFileListPaths = (
			);
			inputPaths = (
			);
			name = SwiftLint;
			outputFileListPaths = (
			);
			outputPaths = (
			);
			runOnlyForDeploymentPostprocessing = 0;
			shellPath = /bin/sh;
			shellScript = "if [[ ${TRAVIS} == \"\" ]]; then\n    if [[ \"$(uname -m)\" == arm64 ]]; then\n        export PATH=\"/opt/homebrew/bin:$PATH\"\n    fi\n\n    if which swiftlint >/dev/null; then      \n        swiftlint\n    else\n        echo \"warning: SwiftLint is not installed\"\n    fi\nfi\n";
		};
		07A1C441224FBFE7003272E4 /* SwiftLint */ = {
			isa = PBXShellScriptBuildPhase;
			alwaysOutOfDate = 1;
			buildActionMask = 2147483647;
			files = (
			);
			inputFileListPaths = (
			);
			inputPaths = (
			);
			name = SwiftLint;
			outputFileListPaths = (
			);
			outputPaths = (
			);
			runOnlyForDeploymentPostprocessing = 0;
			shellPath = /bin/sh;
			shellScript = "if [[ ${TRAVIS} == \"\" ]]; then\n    if [[ \"$(uname -m)\" == arm64 ]]; then\n        export PATH=\"/opt/homebrew/bin:$PATH\"\n    fi\n\n    if which swiftlint >/dev/null; then      \n        swiftlint\n    else\n        echo \"warning: SwiftLint is not installed\"\n    fi\nfi\n";
		};
		07A1C442224FC02E003272E4 /* SwiftLint */ = {
			isa = PBXShellScriptBuildPhase;
			alwaysOutOfDate = 1;
			buildActionMask = 2147483647;
			files = (
			);
			inputFileListPaths = (
			);
			inputPaths = (
			);
			name = SwiftLint;
			outputFileListPaths = (
			);
			outputPaths = (
			);
			runOnlyForDeploymentPostprocessing = 0;
			shellPath = /bin/sh;
			shellScript = "if [[ ${TRAVIS} == \"\" ]]; then\n    if [[ \"$(uname -m)\" == arm64 ]]; then\n        export PATH=\"/opt/homebrew/bin:$PATH\"\n    fi\n\n    if which swiftlint >/dev/null; then      \n        swiftlint\n    else\n        echo \"warning: SwiftLint is not installed\"\n    fi\nfi\n";
		};
		07A1C443224FC034003272E4 /* SwiftLint */ = {
			isa = PBXShellScriptBuildPhase;
			alwaysOutOfDate = 1;
			buildActionMask = 2147483647;
			files = (
			);
			inputFileListPaths = (
			);
			inputPaths = (
			);
			name = SwiftLint;
			outputFileListPaths = (
			);
			outputPaths = (
			);
			runOnlyForDeploymentPostprocessing = 0;
			shellPath = /bin/sh;
			shellScript = "if [[ ${TRAVIS} == \"\" ]]; then\n    if [[ \"$(uname -m)\" == arm64 ]]; then\n        export PATH=\"/opt/homebrew/bin:$PATH\"\n    fi\n\n    if which swiftlint >/dev/null; then      \n        swiftlint\n    else\n        echo \"warning: SwiftLint is not installed\"\n    fi\nfi\n\n";
		};
		07A1C444224FC043003272E4 /* SwiftLint */ = {
			isa = PBXShellScriptBuildPhase;
			alwaysOutOfDate = 1;
			buildActionMask = 2147483647;
			files = (
			);
			inputFileListPaths = (
			);
			inputPaths = (
			);
			name = SwiftLint;
			outputFileListPaths = (
			);
			outputPaths = (
			);
			runOnlyForDeploymentPostprocessing = 0;
			shellPath = /bin/sh;
			shellScript = "if [[ ${TRAVIS} == \"\" ]]; then\n    if [[ \"$(uname -m)\" == arm64 ]]; then\n        export PATH=\"/opt/homebrew/bin:$PATH\"\n    fi\n\n    if which swiftlint >/dev/null; then      \n        swiftlint\n    else\n        echo \"warning: SwiftLint is not installed\"\n    fi\nfi\n";
		};
		E455DFD42AD0CBD4008A011E /* SwiftFormat */ = {
			isa = PBXShellScriptBuildPhase;
			alwaysOutOfDate = 1;
			buildActionMask = 2147483647;
			files = (
			);
			inputFileListPaths = (
			);
			inputPaths = (
			);
			name = SwiftFormat;
			outputFileListPaths = (
			);
			outputPaths = (
			);
			runOnlyForDeploymentPostprocessing = 0;
			shellPath = /bin/sh;
			shellScript = "if [[ ${TRAVIS} == \"\" ]]; then\n    if [[ \"$(uname -m)\" == arm64 ]]; then\n        export PATH=\"/opt/homebrew/bin:$PATH\"\n    fi\n\n    if which swiftformat >/dev/null; then     \n        swiftformat \"$SRCROOT\"\n    else\n        echo \"warning: SwiftFormat is not installed\"\n    fi\nfi\n";
		};
		E455DFD52AD0CC17008A011E /* SwiftFormat */ = {
			isa = PBXShellScriptBuildPhase;
			alwaysOutOfDate = 1;
			buildActionMask = 2147483647;
			files = (
			);
			inputFileListPaths = (
			);
			inputPaths = (
			);
			name = SwiftFormat;
			outputFileListPaths = (
			);
			outputPaths = (
			);
			runOnlyForDeploymentPostprocessing = 0;
			shellPath = /bin/sh;
			shellScript = "if [[ ${TRAVIS} == \"\" ]]; then\n    if [[ \"$(uname -m)\" == arm64 ]]; then\n        export PATH=\"/opt/homebrew/bin:$PATH\"\n    fi\n\n    if which swiftformat >/dev/null; then      \n        swiftformat \"$SRCROOT\"\n    else\n        echo \"warning: SwiftFormat is not installed\"\n    fi\nfi\n";
		};
		E455DFD62AD0CC23008A011E /* SwiftFormat */ = {
			isa = PBXShellScriptBuildPhase;
			alwaysOutOfDate = 1;
			buildActionMask = 2147483647;
			files = (
			);
			inputFileListPaths = (
			);
			inputPaths = (
			);
			name = SwiftFormat;
			outputFileListPaths = (
			);
			outputPaths = (
			);
			runOnlyForDeploymentPostprocessing = 0;
			shellPath = /bin/sh;
			shellScript = "if [[ ${TRAVIS} == \"\" ]]; then\n    if [[ \"$(uname -m)\" == arm64 ]]; then\n        export PATH=\"/opt/homebrew/bin:$PATH\"\n    fi\n\n    if which swiftformat >/dev/null; then      \n        swiftformat \"$SRCROOT\"\n    else\n        echo \"warning: SwiftFormat is not installed\"\n    fi\nfi\n";
		};
		E455DFD72AD0CC2F008A011E /* SwiftFormat */ = {
			isa = PBXShellScriptBuildPhase;
			alwaysOutOfDate = 1;
			buildActionMask = 2147483647;
			files = (
			);
			inputFileListPaths = (
			);
			inputPaths = (
			);
			name = SwiftFormat;
			outputFileListPaths = (
			);
			outputPaths = (
			);
			runOnlyForDeploymentPostprocessing = 0;
			shellPath = /bin/sh;
			shellScript = "if [[ ${TRAVIS} == \"\" ]]; then\n    if [[ \"$(uname -m)\" == arm64 ]]; then\n        export PATH=\"/opt/homebrew/bin:$PATH\"\n    fi\n\n    if which swiftformat >/dev/null; then      \n        swiftformat \"$SRCROOT\"\n    else\n        echo \"warning: SwiftFormat is not installed\"\n    fi\nfi\n";
		};
		E455DFD82AD0CC39008A011E /* SwiftFormat */ = {
			isa = PBXShellScriptBuildPhase;
			alwaysOutOfDate = 1;
			buildActionMask = 2147483647;
			files = (
			);
			inputFileListPaths = (
			);
			inputPaths = (
			);
			name = SwiftFormat;
			outputFileListPaths = (
			);
			outputPaths = (
			);
			runOnlyForDeploymentPostprocessing = 0;
			shellPath = /bin/sh;
			shellScript = "if [[ ${TRAVIS} == \"\" ]]; then\n    if [[ \"$(uname -m)\" == arm64 ]]; then\n        export PATH=\"/opt/homebrew/bin:$PATH\"\n    fi\n\n    if which swiftformat >/dev/null; then      \n        swiftformat \"$SRCROOT\"\n    else\n        echo \"warning: SwiftFormat is not installed\"\n    fi\nfi\n";
		};
		E455DFD92AD0CC46008A011E /* SwiftFormat */ = {
			isa = PBXShellScriptBuildPhase;
			alwaysOutOfDate = 1;
			buildActionMask = 2147483647;
			files = (
			);
			inputFileListPaths = (
			);
			inputPaths = (
			);
			name = SwiftFormat;
			outputFileListPaths = (
			);
			outputPaths = (
			);
			runOnlyForDeploymentPostprocessing = 0;
			shellPath = /bin/sh;
			shellScript = "if [[ ${TRAVIS} == \"\" ]]; then\n    if [[ \"$(uname -m)\" == arm64 ]]; then\n        export PATH=\"/opt/homebrew/bin:$PATH\"\n    fi\n\n    if which swiftformat >/dev/null; then      \n        swiftformat \"$SRCROOT\"\n    else\n        echo \"warning: SwiftFormat is not installed\"\n    fi\nfi\n";
		};
		E455DFDA2AD0CC57008A011E /* SwiftFormat */ = {
			isa = PBXShellScriptBuildPhase;
			alwaysOutOfDate = 1;
			buildActionMask = 2147483647;
			files = (
			);
			inputFileListPaths = (
			);
			inputPaths = (
			);
			name = SwiftFormat;
			outputFileListPaths = (
			);
			outputPaths = (
			);
			runOnlyForDeploymentPostprocessing = 0;
			shellPath = /bin/sh;
			shellScript = "if [[ ${TRAVIS} == \"\" ]]; then\n    if [[ \"$(uname -m)\" == arm64 ]]; then\n        export PATH=\"/opt/homebrew/bin:$PATH\"\n    fi\n\n    if which swiftformat >/dev/null; then\n        swiftformat \"$SRCROOT\"\n    else\n        echo \"warning: SwiftFormat is not installed\"\n    fi\nfi\n";
		};
/* End PBXShellScriptBuildPhase section */

/* Begin PBXSourcesBuildPhase section */
		07898B581F278D7600558C97 /* Sources */ = {
			isa = PBXSourcesBuildPhase;
			buildActionMask = 2147483647;
			files = (
				07A494E423C7CAAA00DFCBFC /* CLVisitExtensions.swift in Sources */,
				07B7F2191F5EB43C00E6F910 /* SignedNumericExtensions.swift in Sources */,
				A94AA78720280F9100E229A5 /* FileManagerExtensions.swift in Sources */,
				07A1C447224FFDE4003272E4 /* UIApplicationExtensions.swift in Sources */,
				90693551208B4F9400407C4D /* UIGestureRecognizerExtensions.swift in Sources */,
				F854D2C32423ECEF003A08A9 /* CATransform3DExtensions.swift in Sources */,
				0726D7771F7C199E0028CAB5 /* ColorExtensions.swift in Sources */,
				B2A0DAC02336DA87002B0BC5 /* MutableCollectionExtensions.swift in Sources */,
				07B7F2181F5EB43C00E6F910 /* SignedIntegerExtensions.swift in Sources */,
				784C752F2051BD26001C48DD /* MKPolylineExtensions.swift in Sources */,
				07B7F1A71F5EB42000E6F910 /* UIViewExtensions.swift in Sources */,
				07B7F1991F5EB42000E6F910 /* UILabelExtensions.swift in Sources */,
				752AC7A020BC975E00659E76 /* SKNodeExtensions.swift in Sources */,
				58CAE62928CF2935001935A2 /* DefaultStringInterpolationExtensions.swift in Sources */,
				985C1B8F24797694008AAB0E /* WKWebViewExtensions.swift in Sources */,
				9D9784DB1FCAE3D200D988E7 /* StringProtocolExtensions.swift in Sources */,
				F8A710E923BF3EF100112DAD /* EdgeInsetsExtensions.swift in Sources */,
				07B7F20C1F5EB43C00E6F910 /* BoolExtensions.swift in Sources */,
				58253512259CF23B00407B78 /* MeasurementExtensions.swift in Sources */,
				07B7F22F1F5EB45100E6F910 /* CGFloatExtensions.swift in Sources */,
				9D806A602258D503008E500A /* SCNPlaneExtensions.swift in Sources */,
				CF30948A216AAC7A005609BC /* UIActivityExtensions.swift in Sources */,
				5D666BB72BC095140096E5AF /* ColorExtensionSwiftUI.swift in Sources */,
				07B7F1981F5EB42000E6F910 /* UIImageViewExtensions.swift in Sources */,
				42F53FEC2039C5AC0070DC11 /* UIStackViewExtensions.swift in Sources */,
				F887E9392505AB87006CB4F7 /* FontExtensions.swift in Sources */,
				5D666BA82BC07C5D0096E5AF /* UIDeviceExtensions.swift in Sources */,
				7832C2AF209BB19300224EED /* ComparableExtensions.swift in Sources */,
				664CB9762171899800FC87B4 /* BinaryFloatingPointExtensions.swift in Sources */,
				074C8D81224F86450050F040 /* MKMapViewExtensions.swift in Sources */,
				07B7F2321F5EB45100E6F910 /* CLLocationExtensions.swift in Sources */,
				07B7F20E1F5EB43C00E6F910 /* CollectionExtensions.swift in Sources */,
				07B7F2151F5EB43C00E6F910 /* IntExtensions.swift in Sources */,
				9D806A862258F624008E500A /* SCNGeometryExtensions.swift in Sources */,
				C7E027C42360942000F1061E /* KeyedDecodingContainerExtensions.swift in Sources */,
				5D666BAD2BC08FA00096E5AF /* TextExtensions.swift in Sources */,
				07B7F2111F5EB43C00E6F910 /* DictionaryExtensions.swift in Sources */,
				D5FD5284270853B30073F831 /* BinaryIntegerExtensions.swift in Sources */,
				9D806A6A2258DC3E008E500A /* SCNShapeExtensions.swift in Sources */,
				F854D2A52423AE92003A08A9 /* CGAffineTransformExtensions.swift in Sources */,
				07B7F2301F5EB45100E6F910 /* CGPointExtensions.swift in Sources */,
				664CB96D2171863B00FC87B4 /* BidirectionalCollectionExtensions.swift in Sources */,
				07B7F1951F5EB42000E6F910 /* UICollectionViewExtensions.swift in Sources */,
				07B7F1A31F5EB42000E6F910 /* UITableViewExtensions.swift in Sources */,
				F8BE7E082B3B161F00179B35 /* UIImageViewDeprecated.swift in Sources */,
				17A4B79326CCFFAE007D299F /* SKSpriteNodeExtensions.swift in Sources */,
				077BA08F1F6BE83600D9C4AC /* UserDefaultsExtensions.swift in Sources */,
				07B7F1A11F5EB42000E6F910 /* UISwitchExtensions.swift in Sources */,
				658A02F2270F01C500DBA951 /* MKMultiPointExtensions.swift in Sources */,
				0722CB3820C2E46C00C6C1B6 /* UIWindowExtensions.swift in Sources */,
				07B7F1A41F5EB42000E6F910 /* UITextFieldExtensions.swift in Sources */,
				07B7F20B1F5EB43C00E6F910 /* ArrayExtensions.swift in Sources */,
				D951E8AA23D04DBE00F2CD0B /* DecodableExtensions.swift in Sources */,
				07B7F1A01F5EB42000E6F910 /* UIStoryboardExtensions.swift in Sources */,
				07B7F19A1F5EB42000E6F910 /* UINavigationBarExtensions.swift in Sources */,
				07B7F1941F5EB42000E6F910 /* UIButtonExtensions.swift in Sources */,
				07B7F21B1F5EB43C00E6F910 /* URLExtensions.swift in Sources */,
				0782A5AF23DA985B00E562C0 /* CLLocationArrayExtensions.swift in Sources */,
				9E9F42B129872E9400A0BD60 /* URLSessionExtensions.swift in Sources */,
				07B7F19B1F5EB42000E6F910 /* UINavigationControllerExtensions.swift in Sources */,
				07B7F19F1F5EB42000E6F910 /* UISliderExtensions.swift in Sources */,
				07B7F1931F5EB42000E6F910 /* UIBarButtonItemExtensions.swift in Sources */,
				07B7F1A21F5EB42000E6F910 /* UITabBarExtensions.swift in Sources */,
				07B7F1A61F5EB42000E6F910 /* UIViewControllerExtensions.swift in Sources */,
				07B7F2311F5EB45100E6F910 /* CGSizeExtensions.swift in Sources */,
				07B7F20D1F5EB43C00E6F910 /* CharacterExtensions.swift in Sources */,
				07B7F19D1F5EB42000E6F910 /* UISearchBarExtensions.swift in Sources */,
				664CB983217243D200FC87B4 /* DispatchQueueExtensions.swift in Sources */,
				07B7F21A1F5EB43C00E6F910 /* StringExtensions.swift in Sources */,
				9D806A652258D75A008E500A /* SCNBoxExtensions.swift in Sources */,
				07B7F2331F5EB45100E6F910 /* NSAttributedStringExtensions.swift in Sources */,
				07B7F1971F5EB42000E6F910 /* UIImageExtensions.swift in Sources */,
				734307F82108C2240029CD16 /* CGVectorExtensions.swift in Sources */,
				9D806A742258E0D8008E500A /* SCNConeExtensions.swift in Sources */,
				B22EB2B720E9E720001EAE70 /* RangeReplaceableCollectionExtensions.swift in Sources */,
				077BA08A1F6BE81F00D9C4AC /* URLRequestExtensions.swift in Sources */,
				9D4914831F85138E00F3868F /* NSPredicateExtensions.swift in Sources */,
				07B7F2131F5EB43C00E6F910 /* FloatExtensions.swift in Sources */,
				18C8E5DE2074C58100F8AF51 /* SequenceExtensions.swift in Sources */,
				E5E5EB3A2350EED400B04C42 /* CAGradientLayerExtensions.swift in Sources */,
				07B7F2121F5EB43C00E6F910 /* DoubleExtensions.swift in Sources */,
				07B7F2171F5EB43C00E6F910 /* OptionalExtensions.swift in Sources */,
				8AC39B6328790A6B0041A56C /* DigestExtensions.swift in Sources */,
				5D666BBC2BC095F90096E5AF /* UIColorWellExtension.swift in Sources */,
				9D806A792258E6A0008E500A /* SCNCapsuleExtensions.swift in Sources */,
				074EAF1B1F7BA68B00C74636 /* UIFontExtensions.swift in Sources */,
				8D4B424C212972AE002A5923 /* UILayoutPriorityExtensions.swift in Sources */,
				CA1317542106D35E002F1B0D /* UIRefreshControlExtensions.swift in Sources */,
				07B7F1921F5EB42000E6F910 /* UIAlertControllerExtensions.swift in Sources */,
				07B7F22E1F5EB45100E6F910 /* CGColorExtensions.swift in Sources */,
				5D666BB22BC093780096E5AF /* ViewExtensions.swift in Sources */,
				70269A2B1FB478D100C6C2D0 /* CalendarExtensions.swift in Sources */,
				07B7F2161F5EB43C00E6F910 /* LocaleExtensions.swift in Sources */,
				F8C1AE6F225B7F990045D5A0 /* NSRegularExpressionExtensions.swift in Sources */,
				9D806A6F2258DE23008E500A /* SCNCylinderExtensions.swift in Sources */,
				9D806A362258AC0D008E500A /* UIBezierPathExtensions.swift in Sources */,
				116090AF24187D5C00DDCD01 /* CGRectExtensions.swift in Sources */,
				07B7F2101F5EB43C00E6F910 /* DateExtensions.swift in Sources */,
				86B3F7AC208D3D5C00BC297B /* UIScrollViewExtensions.swift in Sources */,
				9D806A412258B931008E500A /* SCNVector3Extensions.swift in Sources */,
				9DC844A32349E1EE00E1571A /* UIColorExtensions.swift in Sources */,
				07B7F2141F5EB43C00E6F910 /* FloatingPointExtensions.swift in Sources */,
				748B191A23B4F4C20030FABB /* SKProductExtensions.swift in Sources */,
				07B7F19E1F5EB42000E6F910 /* UISegmentedControlExtensions.swift in Sources */,
				07B7F20F1F5EB43C00E6F910 /* DataExtensions.swift in Sources */,
				0DAEBCE024B0045F00F61684 /* HKActivitySummaryExtensions.swift in Sources */,
				9E3CA2672ABE0D7100FA4626 /* FutureExtensions.swift in Sources */,
				07B7F19C1F5EB42000E6F910 /* UINavigationItemExtensions.swift in Sources */,
				9D806A5B2258D2B8008E500A /* SCNMaterialExtensions.swift in Sources */,
				F87AA5D5241257E3005F5B28 /* NotificationCenterExtensions.swift in Sources */,
				07B7F1A51F5EB42000E6F910 /* UITextViewExtensions.swift in Sources */,
				9D806A512258CFF9008E500A /* SCNSphereExtensions.swift in Sources */,
			);
			runOnlyForDeploymentPostprocessing = 0;
		};
		07898B661F278D9700558C97 /* Sources */ = {
			isa = PBXSourcesBuildPhase;
			buildActionMask = 2147483647;
			files = (
				07B7F2071F5EB43C00E6F910 /* SignedNumericExtensions.swift in Sources */,
				1875A8F820BDE50A00A6D258 /* SKNodeExtensions.swift in Sources */,
				0726D77A1F7C24830028CAB5 /* ColorExtensions.swift in Sources */,
				5D666BBD2BC095F90096E5AF /* UIColorWellExtension.swift in Sources */,
				07B7F2061F5EB43C00E6F910 /* SignedIntegerExtensions.swift in Sources */,
				07B7F1BD1F5EB42000E6F910 /* UIViewExtensions.swift in Sources */,
				664CB9772171899800FC87B4 /* BinaryFloatingPointExtensions.swift in Sources */,
				07B7F1AF1F5EB42000E6F910 /* UILabelExtensions.swift in Sources */,
				664CB984217243D200FC87B4 /* DispatchQueueExtensions.swift in Sources */,
				9D806A612258D503008E500A /* SCNPlaneExtensions.swift in Sources */,
				9E9F42B229872E9400A0BD60 /* URLSessionExtensions.swift in Sources */,
				9D9784DC1FCAE42600D988E7 /* StringProtocolExtensions.swift in Sources */,
				07B7F1FA1F5EB43C00E6F910 /* BoolExtensions.swift in Sources */,
				A9AEB78620283ACC0021AACF /* FileManagerExtensions.swift in Sources */,
				784C75312051BD4B001C48DD /* MKPolylineExtensions.swift in Sources */,
				9DC844A82349E28100E1571A /* UIColorExtensions.swift in Sources */,
				07B7F2351F5EB45200E6F910 /* CGFloatExtensions.swift in Sources */,
				07B7F1AE1F5EB42000E6F910 /* UIImageViewExtensions.swift in Sources */,
				9D806A6B2258DC3E008E500A /* SCNShapeExtensions.swift in Sources */,
				07B7F2381F5EB45200E6F910 /* CLLocationExtensions.swift in Sources */,
				07B7F1FC1F5EB43C00E6F910 /* CollectionExtensions.swift in Sources */,
				58253513259CF23B00407B78 /* MeasurementExtensions.swift in Sources */,
				74932D1623B8CEB800A56D81 /* SKProductExtensions.swift in Sources */,
				F854D2B62423E1F0003A08A9 /* CAGradientLayerExtensions.swift in Sources */,
				07B7F2031F5EB43C00E6F910 /* IntExtensions.swift in Sources */,
				9D806A702258DE23008E500A /* SCNCylinderExtensions.swift in Sources */,
				07B7F1FF1F5EB43C00E6F910 /* DictionaryExtensions.swift in Sources */,
				8D4B424D212972AE002A5923 /* UILayoutPriorityExtensions.swift in Sources */,
				18C8E5DF2074C60C00F8AF51 /* SequenceExtensions.swift in Sources */,
				07B7F2361F5EB45200E6F910 /* CGPointExtensions.swift in Sources */,
				07B7F1AB1F5EB42000E6F910 /* UICollectionViewExtensions.swift in Sources */,
				07B7F1B91F5EB42000E6F910 /* UITableViewExtensions.swift in Sources */,
				D5FD5285270853B30073F831 /* BinaryIntegerExtensions.swift in Sources */,
				116090B024187D5C00DDCD01 /* CGRectExtensions.swift in Sources */,
				B2EEA14B211A7ACA00EF7F8E /* RangeReplaceableCollectionExtensions.swift in Sources */,
				7832C2B0209BB19300224EED /* ComparableExtensions.swift in Sources */,
				077BA0901F6BE83600D9C4AC /* UserDefaultsExtensions.swift in Sources */,
				07B7F1B71F5EB42000E6F910 /* UISwitchExtensions.swift in Sources */,
				9D806A752258E0D8008E500A /* SCNConeExtensions.swift in Sources */,
				07B7F1BA1F5EB42000E6F910 /* UITextFieldExtensions.swift in Sources */,
				07B7F1F91F5EB43C00E6F910 /* ArrayExtensions.swift in Sources */,
				07B7F1B61F5EB42000E6F910 /* UIStoryboardExtensions.swift in Sources */,
				07B7F1B01F5EB42000E6F910 /* UINavigationBarExtensions.swift in Sources */,
				07B7F1AA1F5EB42000E6F910 /* UIButtonExtensions.swift in Sources */,
				07B7F2091F5EB43C00E6F910 /* URLExtensions.swift in Sources */,
				D951E8AB23D04DCA00F2CD0B /* DecodableExtensions.swift in Sources */,
				074C8D82224F86450050F040 /* MKMapViewExtensions.swift in Sources */,
				5D666BB32BC093780096E5AF /* ViewExtensions.swift in Sources */,
				07B7F1B11F5EB42000E6F910 /* UINavigationControllerExtensions.swift in Sources */,
				07B7F1B51F5EB42000E6F910 /* UISliderExtensions.swift in Sources */,
				C7E027C52360942000F1061E /* KeyedDecodingContainerExtensions.swift in Sources */,
				07A494E523C7CAAA00DFCBFC /* CLVisitExtensions.swift in Sources */,
				9EA118122ABF2FED00AD3916 /* FutureExtensions.swift in Sources */,
				F8C1AE70225B7F990045D5A0 /* NSRegularExpressionExtensions.swift in Sources */,
				07B7F1A91F5EB42000E6F910 /* UIBarButtonItemExtensions.swift in Sources */,
				07B7F1B81F5EB42000E6F910 /* UITabBarExtensions.swift in Sources */,
				664CB96E2171863B00FC87B4 /* BidirectionalCollectionExtensions.swift in Sources */,
				734308082108E4630029CD16 /* CGVectorExtensions.swift in Sources */,
				F8DED22624EAA2070068F758 /* UIScrollViewExtensions.swift in Sources */,
				07B7F1BC1F5EB42000E6F910 /* UIViewControllerExtensions.swift in Sources */,
				F8BE7E092B3B161F00179B35 /* UIImageViewDeprecated.swift in Sources */,
				58CAE62A28CF2935001935A2 /* DefaultStringInterpolationExtensions.swift in Sources */,
				F8A710EA23BF3F7300112DAD /* EdgeInsetsExtensions.swift in Sources */,
				07B7F2371F5EB45200E6F910 /* CGSizeExtensions.swift in Sources */,
				07B7F1FB1F5EB43C00E6F910 /* CharacterExtensions.swift in Sources */,
				07B7F2081F5EB43C00E6F910 /* StringExtensions.swift in Sources */,
				07B7F2391F5EB45200E6F910 /* NSAttributedStringExtensions.swift in Sources */,
				17A4B79426CCFFAF007D299F /* SKSpriteNodeExtensions.swift in Sources */,
				07B7F1AD1F5EB42000E6F910 /* UIImageExtensions.swift in Sources */,
				9D806A372258AE09008E500A /* UIBezierPathExtensions.swift in Sources */,
				8AC39B6428790A6B0041A56C /* DigestExtensions.swift in Sources */,
				077BA08B1F6BE81F00D9C4AC /* URLRequestExtensions.swift in Sources */,
				07A1C448224FFE16003272E4 /* UIApplicationExtensions.swift in Sources */,
				F854D2C42423ECF0003A08A9 /* CATransform3DExtensions.swift in Sources */,
				9D4914841F85138E00F3868F /* NSPredicateExtensions.swift in Sources */,
				F87AA5D624125808005F5B28 /* NotificationCenterExtensions.swift in Sources */,
				07B7F2011F5EB43C00E6F910 /* FloatExtensions.swift in Sources */,
				9D806A7A2258E6A0008E500A /* SCNCapsuleExtensions.swift in Sources */,
				07B7F2001F5EB43C00E6F910 /* DoubleExtensions.swift in Sources */,
				07B7F2051F5EB43C00E6F910 /* OptionalExtensions.swift in Sources */,
				074EAF1C1F7BA68B00C74636 /* UIFontExtensions.swift in Sources */,
				07B7F1A81F5EB42000E6F910 /* UIAlertControllerExtensions.swift in Sources */,
				F854D2AE2423DF54003A08A9 /* CGAffineTransformExtensions.swift in Sources */,
				07B7F2341F5EB45200E6F910 /* CGColorExtensions.swift in Sources */,
				70269A2C1FB478D100C6C2D0 /* CalendarExtensions.swift in Sources */,
				07B7F2041F5EB43C00E6F910 /* LocaleExtensions.swift in Sources */,
				07B7F1FE1F5EB43C00E6F910 /* DateExtensions.swift in Sources */,
				07B7F2021F5EB43C00E6F910 /* FloatingPointExtensions.swift in Sources */,
				5D666BB82BC095140096E5AF /* ColorExtensionSwiftUI.swift in Sources */,
				07B7F1B41F5EB42000E6F910 /* UISegmentedControlExtensions.swift in Sources */,
				07B7F1FD1F5EB43C00E6F910 /* DataExtensions.swift in Sources */,
				B2A0DAC12336DA87002B0BC5 /* MutableCollectionExtensions.swift in Sources */,
				5D666BA92BC07C5D0096E5AF /* UIDeviceExtensions.swift in Sources */,
				9D806A662258D75A008E500A /* SCNBoxExtensions.swift in Sources */,
				0782A5B523DA98C900E562C0 /* CLLocationArrayExtensions.swift in Sources */,
				9D806A422258B931008E500A /* SCNVector3Extensions.swift in Sources */,
				F887E93A2505AB87006CB4F7 /* FontExtensions.swift in Sources */,
				5D666BAE2BC08FA00096E5AF /* TextExtensions.swift in Sources */,
				658A02F3270F01D200DBA951 /* MKMultiPointExtensions.swift in Sources */,
				07B7F1B21F5EB42000E6F910 /* UINavigationItemExtensions.swift in Sources */,
				9D806A5C2258D2B8008E500A /* SCNMaterialExtensions.swift in Sources */,
				9D806A872258F624008E500A /* SCNGeometryExtensions.swift in Sources */,
				07B7F1BB1F5EB42000E6F910 /* UITextViewExtensions.swift in Sources */,
				9D806A502258CFF9008E500A /* SCNSphereExtensions.swift in Sources */,
			);
			runOnlyForDeploymentPostprocessing = 0;
		};
		07898B731F278DBC00558C97 /* Sources */ = {
			isa = PBXSourcesBuildPhase;
			buildActionMask = 2147483647;
			files = (
				07B7F1F51F5EB43B00E6F910 /* SignedNumericExtensions.swift in Sources */,
				F854D2B52423E19B003A08A9 /* CGAffineTransformExtensions.swift in Sources */,
				1875A8FB20BDE50D00A6D258 /* SKNodeExtensions.swift in Sources */,
				0726D77B1F7C24840028CAB5 /* ColorExtensions.swift in Sources */,
				07B7F1F41F5EB43B00E6F910 /* SignedIntegerExtensions.swift in Sources */,
				07B7F1D31F5EB42200E6F910 /* UIViewExtensions.swift in Sources */,
				07B7F1C51F5EB42200E6F910 /* UILabelExtensions.swift in Sources */,
				9D9784DD1FCAE42600D988E7 /* StringProtocolExtensions.swift in Sources */,
				07B7F1E81F5EB43B00E6F910 /* BoolExtensions.swift in Sources */,
				A9AEB78720283ACC0021AACF /* FileManagerExtensions.swift in Sources */,
				C7E027C62360942000F1061E /* KeyedDecodingContainerExtensions.swift in Sources */,
				9D806A432258B931008E500A /* SCNVector3Extensions.swift in Sources */,
				F887E93B2505AB87006CB4F7 /* FontExtensions.swift in Sources */,
				07A1C449224FFE17003272E4 /* UIApplicationExtensions.swift in Sources */,
				0770035920729B040095F09A /* MKPolylineExtensions.swift in Sources */,
				D5FD5286270853B30073F831 /* BinaryIntegerExtensions.swift in Sources */,
				9D806A7B2258E6A0008E500A /* SCNCapsuleExtensions.swift in Sources */,
				07B7F2291F5EB45100E6F910 /* CGFloatExtensions.swift in Sources */,
				07B7F1C41F5EB42200E6F910 /* UIImageViewExtensions.swift in Sources */,
				07B7F22C1F5EB45100E6F910 /* CLLocationExtensions.swift in Sources */,
				0782A5B623DA98C900E562C0 /* CLLocationArrayExtensions.swift in Sources */,
				0DAEBCE424B007CE00F61684 /* HKActivitySummaryExtensions.swift in Sources */,
				07B7F1EA1F5EB43B00E6F910 /* CollectionExtensions.swift in Sources */,
				07B7F1F11F5EB43B00E6F910 /* IntExtensions.swift in Sources */,
				9D806A672258D75A008E500A /* SCNBoxExtensions.swift in Sources */,
				664CB985217243D200FC87B4 /* DispatchQueueExtensions.swift in Sources */,
				9EA118112ABF2FED00AD3916 /* FutureExtensions.swift in Sources */,
				B2A0DAC22336DA87002B0BC5 /* MutableCollectionExtensions.swift in Sources */,
				07B7F1ED1F5EB43B00E6F910 /* DictionaryExtensions.swift in Sources */,
				07B7F22A1F5EB45100E6F910 /* CGPointExtensions.swift in Sources */,
				734308092108E4640029CD16 /* CGVectorExtensions.swift in Sources */,
				9D806A382258AE0A008E500A /* UIBezierPathExtensions.swift in Sources */,
				07B7F1C11F5EB42200E6F910 /* UICollectionViewExtensions.swift in Sources */,
				17A4B79526CCFFAF007D299F /* SKSpriteNodeExtensions.swift in Sources */,
				07B7F1CF1F5EB42200E6F910 /* UITableViewExtensions.swift in Sources */,
				077BA0911F6BE83600D9C4AC /* UserDefaultsExtensions.swift in Sources */,
				7832C2B1209BB19300224EED /* ComparableExtensions.swift in Sources */,
				07B7F1CD1F5EB42200E6F910 /* UISwitchExtensions.swift in Sources */,
				07B7F1D01F5EB42200E6F910 /* UITextFieldExtensions.swift in Sources */,
				07B7F1E71F5EB43B00E6F910 /* ArrayExtensions.swift in Sources */,
				D951E8AC23D04DCA00F2CD0B /* DecodableExtensions.swift in Sources */,
				9D806A882258F624008E500A /* SCNGeometryExtensions.swift in Sources */,
				07B7F1CC1F5EB42200E6F910 /* UIStoryboardExtensions.swift in Sources */,
				F8BE7E0A2B3B161F00179B35 /* UIImageViewDeprecated.swift in Sources */,
				9D806A6C2258DC3E008E500A /* SCNShapeExtensions.swift in Sources */,
				07B7F1C61F5EB42200E6F910 /* UINavigationBarExtensions.swift in Sources */,
				F87AA5D724125808005F5B28 /* NotificationCenterExtensions.swift in Sources */,
				07B7F1C01F5EB42200E6F910 /* UIButtonExtensions.swift in Sources */,
				07B7F1F71F5EB43B00E6F910 /* URLExtensions.swift in Sources */,
				07B7F1C71F5EB42200E6F910 /* UINavigationControllerExtensions.swift in Sources */,
				58253514259CF23B00407B78 /* MeasurementExtensions.swift in Sources */,
				07B7F1CB1F5EB42200E6F910 /* UISliderExtensions.swift in Sources */,
				07B7F1BF1F5EB42200E6F910 /* UIBarButtonItemExtensions.swift in Sources */,
				07B7F1CE1F5EB42200E6F910 /* UITabBarExtensions.swift in Sources */,
				5D666BAF2BC08FA00096E5AF /* TextExtensions.swift in Sources */,
				F8A710EB23BF3F7400112DAD /* EdgeInsetsExtensions.swift in Sources */,
				664CB9782171899800FC87B4 /* BinaryFloatingPointExtensions.swift in Sources */,
				07B7F1D21F5EB42200E6F910 /* UIViewControllerExtensions.swift in Sources */,
				5D666BB42BC093780096E5AF /* ViewExtensions.swift in Sources */,
				07B7F22B1F5EB45100E6F910 /* CGSizeExtensions.swift in Sources */,
				07B7F1E91F5EB43B00E6F910 /* CharacterExtensions.swift in Sources */,
				07B7F1F61F5EB43B00E6F910 /* StringExtensions.swift in Sources */,
				07B7F22D1F5EB45100E6F910 /* NSAttributedStringExtensions.swift in Sources */,
				116090B124187D5C00DDCD01 /* CGRectExtensions.swift in Sources */,
				9D806A712258DE23008E500A /* SCNCylinderExtensions.swift in Sources */,
				07B7F1C31F5EB42200E6F910 /* UIImageExtensions.swift in Sources */,
				077BA08C1F6BE81F00D9C4AC /* URLRequestExtensions.swift in Sources */,
				B22EB2BB20E9E81C001EAE70 /* RangeReplaceableCollectionExtensions.swift in Sources */,
				9D4914851F85138E00F3868F /* NSPredicateExtensions.swift in Sources */,
				07B7F1EF1F5EB43B00E6F910 /* FloatExtensions.swift in Sources */,
				9D806A5D2258D2B8008E500A /* SCNMaterialExtensions.swift in Sources */,
				9D806A4F2258CFF8008E500A /* SCNSphereExtensions.swift in Sources */,
				07A494E623C7CAAA00DFCBFC /* CLVisitExtensions.swift in Sources */,
				07B7F1EE1F5EB43B00E6F910 /* DoubleExtensions.swift in Sources */,
				9D806A762258E0D8008E500A /* SCNConeExtensions.swift in Sources */,
				5D666BAA2BC07C5D0096E5AF /* UIDeviceExtensions.swift in Sources */,
				07B7F1F31F5EB43B00E6F910 /* OptionalExtensions.swift in Sources */,
				658A02F4270F01D200DBA951 /* MKMultiPointExtensions.swift in Sources */,
				5D666BB92BC095140096E5AF /* ColorExtensionSwiftUI.swift in Sources */,
				074EAF1D1F7BA68B00C74636 /* UIFontExtensions.swift in Sources */,
				18C8E5E02074C60C00F8AF51 /* SequenceExtensions.swift in Sources */,
				58CAE62B28CF2935001935A2 /* DefaultStringInterpolationExtensions.swift in Sources */,
				07B7F1BE1F5EB42200E6F910 /* UIAlertControllerExtensions.swift in Sources */,
				8AC39B6528790A6B0041A56C /* DigestExtensions.swift in Sources */,
				07B7F2281F5EB45100E6F910 /* CGColorExtensions.swift in Sources */,
				70269A2E1FB478D100C6C2D0 /* CalendarExtensions.swift in Sources */,
				07B7F1F21F5EB43B00E6F910 /* LocaleExtensions.swift in Sources */,
				9D806A622258D503008E500A /* SCNPlaneExtensions.swift in Sources */,
				07B7F1EC1F5EB43B00E6F910 /* DateExtensions.swift in Sources */,
				07B7F1F01F5EB43B00E6F910 /* FloatingPointExtensions.swift in Sources */,
				07B7F1CA1F5EB42200E6F910 /* UISegmentedControlExtensions.swift in Sources */,
				07B7F1EB1F5EB43B00E6F910 /* DataExtensions.swift in Sources */,
				9E9F42B329872E9400A0BD60 /* URLSessionExtensions.swift in Sources */,
				664CB96F2171863B00FC87B4 /* BidirectionalCollectionExtensions.swift in Sources */,
				07B7F1C81F5EB42200E6F910 /* UINavigationItemExtensions.swift in Sources */,
				07B7F1D11F5EB42200E6F910 /* UITextViewExtensions.swift in Sources */,
				F8C1AE71225B7F990045D5A0 /* NSRegularExpressionExtensions.swift in Sources */,
				5D666BBE2BC095F90096E5AF /* UIColorWellExtension.swift in Sources */,
			);
			runOnlyForDeploymentPostprocessing = 0;
		};
		07898B801F278DD200558C97 /* Sources */ = {
			isa = PBXSourcesBuildPhase;
			buildActionMask = 2147483647;
			files = (
				B2EEA14A211A7AC900EF7F8E /* RangeReplaceableCollectionExtensions.swift in Sources */,
				074C8D83224F86450050F040 /* MKMapViewExtensions.swift in Sources */,
				F8B4DFB4291EA7880011BD90 /* HKActivitySummaryExtensions.swift in Sources */,
				07B7F1E01F5EB43B00E6F910 /* LocaleExtensions.swift in Sources */,
				9D806A5E2258D2B8008E500A /* SCNMaterialExtensions.swift in Sources */,
				07B7F1DA1F5EB43B00E6F910 /* DateExtensions.swift in Sources */,
				07B7F1D81F5EB43B00E6F910 /* CollectionExtensions.swift in Sources */,
				07B7F1DD1F5EB43B00E6F910 /* FloatExtensions.swift in Sources */,
				70269A2D1FB478D100C6C2D0 /* CalendarExtensions.swift in Sources */,
				5D666BB02BC08FA00096E5AF /* TextExtensions.swift in Sources */,
				07B7F1D61F5EB43B00E6F910 /* BoolExtensions.swift in Sources */,
				07B7F1DE1F5EB43B00E6F910 /* FloatingPointExtensions.swift in Sources */,
				07B7F1DB1F5EB43B00E6F910 /* DictionaryExtensions.swift in Sources */,
				A9AEB78820283ACD0021AACF /* FileManagerExtensions.swift in Sources */,
				8AC39B6628790A6B0041A56C /* DigestExtensions.swift in Sources */,
				07B7F1DC1F5EB43B00E6F910 /* DoubleExtensions.swift in Sources */,
				07B7F1D71F5EB43B00E6F910 /* CharacterExtensions.swift in Sources */,
				9DC844A62349E27600E1571A /* NSColorExtensions.swift in Sources */,
				9E9F42B429872E9400A0BD60 /* URLSessionExtensions.swift in Sources */,
				5D666BBA2BC095140096E5AF /* ColorExtensionSwiftUI.swift in Sources */,
				07B7F2231F5EB44600E6F910 /* CGSizeExtensions.swift in Sources */,
				664CB9792171899800FC87B4 /* BinaryFloatingPointExtensions.swift in Sources */,
				9E8C72392BB8CE5900866521 /* NSStackViewExtensions.swift in Sources */,
				9D806A632258D503008E500A /* SCNPlaneExtensions.swift in Sources */,
				07B7F1E11F5EB43B00E6F910 /* OptionalExtensions.swift in Sources */,
				9D9784DE1FCAE42600D988E7 /* StringProtocolExtensions.swift in Sources */,
				658A02F5270F01D300DBA951 /* MKMultiPointExtensions.swift in Sources */,
				664CB9702171863B00FC87B4 /* BidirectionalCollectionExtensions.swift in Sources */,
				07B7F2221F5EB44600E6F910 /* CGPointExtensions.swift in Sources */,
				9D806A442258B931008E500A /* SCNVector3Extensions.swift in Sources */,
				D951E8AD23D04DCB00F2CD0B /* DecodableExtensions.swift in Sources */,
				17A4B79626CCFFAF007D299F /* SKSpriteNodeExtensions.swift in Sources */,
				07B7F2251F5EB44600E6F910 /* NSAttributedStringExtensions.swift in Sources */,
				077BA08D1F6BE81F00D9C4AC /* URLRequestExtensions.swift in Sources */,
				9D806A772258E0D8008E500A /* SCNConeExtensions.swift in Sources */,
				18C8E5E12074C60C00F8AF51 /* SequenceExtensions.swift in Sources */,
				784C75302051BD4A001C48DD /* MKPolylineExtensions.swift in Sources */,
				7343080A2108E4650029CD16 /* CGVectorExtensions.swift in Sources */,
				D5FD5287270853B30073F831 /* BinaryIntegerExtensions.swift in Sources */,
				9D806A7C2258E6A0008E500A /* SCNCapsuleExtensions.swift in Sources */,
				07B7F1E31F5EB43B00E6F910 /* SignedNumericExtensions.swift in Sources */,
				9D806A722258DE23008E500A /* SCNCylinderExtensions.swift in Sources */,
				07B7F2241F5EB44600E6F910 /* CLLocationExtensions.swift in Sources */,
				1875A8FA20BDE50D00A6D258 /* SKNodeExtensions.swift in Sources */,
				9D806A682258D75A008E500A /* SCNBoxExtensions.swift in Sources */,
				F854D2C52423ECF0003A08A9 /* CATransform3DExtensions.swift in Sources */,
				F854D2B02423DF5A003A08A9 /* CGAffineTransformExtensions.swift in Sources */,
				9EA118102ABF2FEC00AD3916 /* FutureExtensions.swift in Sources */,
				985C1B9024797694008AAB0E /* WKWebViewExtensions.swift in Sources */,
				278CA08D1F9A9232004918BD /* NSImageExtensions.swift in Sources */,
				F8A710EC23BF3F7400112DAD /* EdgeInsetsExtensions.swift in Sources */,
				74932D1523B8CEB700A56D81 /* SKProductExtensions.swift in Sources */,
				F854D2B72423E1F1003A08A9 /* CAGradientLayerExtensions.swift in Sources */,
				9D806A4E2258CFF8008E500A /* SCNSphereExtensions.swift in Sources */,
				07B7F1E21F5EB43B00E6F910 /* SignedIntegerExtensions.swift in Sources */,
				F887E93C2505AB87006CB4F7 /* FontExtensions.swift in Sources */,
				07B7F1E51F5EB43B00E6F910 /* URLExtensions.swift in Sources */,
				5D666BBF2BC095F90096E5AF /* UIColorWellExtension.swift in Sources */,
				077BA0921F6BE83600D9C4AC /* UserDefaultsExtensions.swift in Sources */,
				07B7F1DF1F5EB43B00E6F910 /* IntExtensions.swift in Sources */,
				5D666BB52BC093780096E5AF /* ViewExtensions.swift in Sources */,
				0782A5B723DA98CA00E562C0 /* CLLocationArrayExtensions.swift in Sources */,
				07A494E723C7CAAA00DFCBFC /* CLVisitExtensions.swift in Sources */,
				07B7F2201F5EB44600E6F910 /* CGColorExtensions.swift in Sources */,
				58CAE62C28CF2935001935A2 /* DefaultStringInterpolationExtensions.swift in Sources */,
				0726D77C1F7C24840028CAB5 /* ColorExtensions.swift in Sources */,
				07B7F1D51F5EB43B00E6F910 /* ArrayExtensions.swift in Sources */,
				7832C2B2209BB19300224EED /* ComparableExtensions.swift in Sources */,
				F8C1AE72225B7F990045D5A0 /* NSRegularExpressionExtensions.swift in Sources */,
				B2A0DAC32336DA87002B0BC5 /* MutableCollectionExtensions.swift in Sources */,
				664CB986217243D200FC87B4 /* DispatchQueueExtensions.swift in Sources */,
				5D666BAB2BC07C5D0096E5AF /* UIDeviceExtensions.swift in Sources */,
				F87AA5D824125808005F5B28 /* NotificationCenterExtensions.swift in Sources */,
				9D806A892258F624008E500A /* SCNGeometryExtensions.swift in Sources */,
				07B7F1D91F5EB43B00E6F910 /* DataExtensions.swift in Sources */,
				07B7F1E41F5EB43B00E6F910 /* StringExtensions.swift in Sources */,
				116090B224187D5C00DDCD01 /* CGRectExtensions.swift in Sources */,
				9D4914861F85138E00F3868F /* NSPredicateExtensions.swift in Sources */,
				07B7F2271F5EB44600E6F910 /* NSViewExtensions.swift in Sources */,
				58253515259CF23B00407B78 /* MeasurementExtensions.swift in Sources */,
				C7E027C72360942000F1061E /* KeyedDecodingContainerExtensions.swift in Sources */,
				07B7F2211F5EB44600E6F910 /* CGFloatExtensions.swift in Sources */,
			);
			runOnlyForDeploymentPostprocessing = 0;
		};
		07C50CC51F5EAF2700F46E5A /* Sources */ = {
			isa = PBXSourcesBuildPhase;
			buildActionMask = 2147483647;
			files = (
				07C50D321F5EB04700F46E5A /* UILabelExtensionsTests.swift in Sources */,
				9D806A3D2258AED2008E500A /* UIBezierPathExtensionsTests.swift in Sources */,
				07C50D621F5EB05000F46E5A /* OptionalExtensionsTests.swift in Sources */,
				F854D2BB2423E7C8003A08A9 /* CGAffineTransformExtensionsTests.swift in Sources */,
				9E9F42BA298733DF00A0BD60 /* URLSessionExtensionsTests.swift in Sources */,
				07C50D601F5EB05000F46E5A /* IntExtensionsTests.swift in Sources */,
				07C50D631F5EB05000F46E5A /* StringExtensionsTests.swift in Sources */,
				9D806A8B2258F892008E500A /* SCNGeometryExtensionsTests.swift in Sources */,
				07C50D5C1F5EB05000F46E5A /* DateExtensionsTests.swift in Sources */,
				F8A710EF23BF3F8500112DAD /* EdgeInsetsExtensionsTests.swift in Sources */,
				0DAEBCE324B0079700F61684 /* HKActivitySummaryExtensionsTests.swift in Sources */,
				077BA09E1F6BEA4900D9C4AC /* URLRequestExtensionsTests.swift in Sources */,
				9D806A932258FCCE008E500A /* SCNConeExtensionsTests.swift in Sources */,
				D9F36CF623521F440057258F /* MKMapViewExtensionsTests.swift in Sources */,
				07C50D2E1F5EB04600F46E5A /* UICollectionViewExtensionsTests.swift in Sources */,
				664CB98A21724A9100FC87B4 /* DispatchQueueExtensionsTests.swift in Sources */,
				664CB97B21718B1D00FC87B4 /* BinaryFloatingPointExtensionsTests.swift in Sources */,
				07C50D3C1F5EB04700F46E5A /* UITableViewExtensionsTests.swift in Sources */,
				9E28344D25AEBD160093203B /* MeasurementExtensionsTests.swift in Sources */,
				F87AA5DA24125C19005F5B28 /* NotificationCenterExtensionsTests.swift in Sources */,
				985C1B932479795B008AAB0E /* WKWebViewExtensionsTests.swift in Sources */,
				078916DE20760DA700AC0665 /* SignedIntegerExtensionsTests.swift in Sources */,
				07C50D381F5EB04700F46E5A /* UISliderExtensionsTests.swift in Sources */,
				07C50D2F1F5EB04600F46E5A /* ColorExtensionsTests.swift in Sources */,
				9D806AA32258FF98008E500A /* SCNPlaneExtensionsTests.swift in Sources */,
				07C50D331F5EB04700F46E5A /* UINavigationBarExtensionTests.swift in Sources */,
				07C50D401F5EB04700F46E5A /* UIViewExtensionsTests.swift in Sources */,
				E5E5EB3D2350F40200B04C42 /* CAGradientLayerExtensionsTests.swift in Sources */,
				9EA118142ABF2FFF00AD3916 /* FutureExtensionsTests.swift in Sources */,
				5898A74228D1D7C200261630 /* DefaultStringInterpolationExtensionsTests.swift in Sources */,
				90693555208B545100407C4D /* UIGestureRecognizerExtensionsTests.swift in Sources */,
				07C50D311F5EB04700F46E5A /* UIImageViewExtensionsTests.swift in Sources */,
				07C50D2C1F5EB04600F46E5A /* UIBarButtonExtensionsTests.swift in Sources */,
				077BA0B91F6BEA6A00D9C4AC /* UserDefaultsExtensionsTests.swift in Sources */,
				07C50D591F5EB05000F46E5A /* CharacterExtensionsTests.swift in Sources */,
				9D4914891F8515D100F3868F /* NSPredicateExtensionsTests.swift in Sources */,
				07C50D571F5EB05000F46E5A /* ArrayExtensionsTests.swift in Sources */,
				9D806A9B2258FE9D008E500A /* SCNShapeExtensionsTests.swift in Sources */,
				B2A0DAC52336DCE5002B0BC5 /* MutableCollectionTests.swift in Sources */,
				07C50D5F1F5EB05000F46E5A /* FloatExtensionsTests.swift in Sources */,
				F8EC9E4E24D01C360089401E /* XCTestExtensions.swift in Sources */,
				D951E8AF23D04E4600F2CD0B /* DecodableExtensionsTests.swift in Sources */,
				07C50D371F5EB04700F46E5A /* UISegmentedControlExtensionsTests.swift in Sources */,
				07C50D8E1F5EB06000F46E5A /* CGSizeExtensionsTests.swift in Sources */,
				07C50D581F5EB05000F46E5A /* BoolExtensionsTests.swift in Sources */,
				664CB972217186E900FC87B4 /* BidirectionalCollectionExtensionsTests.swift in Sources */,
				07A494ED23C7D60400DFCBFC /* CLVisitExtensionsTests.swift in Sources */,
				07FE50451F891C95000766AA /* SignedNumericExtensionsTests.swift in Sources */,
				2141A352235F379600218109 /* TestHelpers.swift in Sources */,
				D5FD528D27085D820073F831 /* BinaryIntegerExtensionsTests.swift in Sources */,
				9D806A822258F56F008E500A /* SCNBoxExtensionsTests.swift in Sources */,
				07C50D391F5EB04700F46E5A /* UIStoryboardExtensionsTests.swift in Sources */,
				784C75372051BE1D001C48DD /* MKPolylineExtensionsTests.swift in Sources */,
				0722CB3A20C2E49A00C6C1B6 /* UIWindowExtensionsTests.swift in Sources */,
				B22EB2B920E9E814001EAE70 /* RangeReplaceableCollectionTests.swift in Sources */,
				8D4B424F212972E7002A5923 /* UILayoutPriorityExtensionsTests.swift in Sources */,
				9D9784E41FCAE6DD00D988E7 /* StringProtocolExtensionsTests.swift in Sources */,
				07C50D361F5EB04700F46E5A /* UISearchBarExtensionsTests.swift in Sources */,
				0782A5B223DA98C000E562C0 /* CLLocationArrayExtensionsTests.swift in Sources */,
				F850972424AF72690007F74D /* MyViewController.swift in Sources */,
				9D806A472258B9BB008E500A /* SCNVector3ExtensionsTests.swift in Sources */,
				658A02F7270F024700DBA951 /* MKMultiPointExtensionsTests.swift in Sources */,
				07C50D8C1F5EB06000F46E5A /* CGFloatExtensionsTests.swift in Sources */,
				42F53FF02039C7140070DC11 /* UIStackViewExtensionsTests.swift in Sources */,
				07C50D3E1F5EB04700F46E5A /* UITextViewExtensionsTests.swift in Sources */,
				074EAF1F1F7BA74700C74636 /* UIFontExtensionsTests.swift in Sources */,
				07C50D301F5EB04700F46E5A /* UIImageExtensionsTests.swift in Sources */,
				CA1317582106D4F5002F1B0D /* UIRefreshControlExtensionsTests.swift in Sources */,
				07C50D3A1F5EB04700F46E5A /* UISwitchExtensionsTests.swift in Sources */,
				07C50D341F5EB04700F46E5A /* UINavigationControllerExtensionsTests.swift in Sources */,
				F899FE7A24D01A2400F3BDE5 /* XCTestExtensionsTests.swift in Sources */,
				752AC7A520BC9FF500659E76 /* SKNodeExtensionTests.swift in Sources */,
				F8C1AE74225B871F0045D5A0 /* NSRegularExpressionExtensionsTests.swift in Sources */,
				07C50D5A1F5EB05000F46E5A /* CollectionExtensionsTests.swift in Sources */,
				07C50D351F5EB04700F46E5A /* UINavigationItemExtensionsTests.swift in Sources */,
				07C50D2D1F5EB04600F46E5A /* UIButtonExtensionsTests.swift in Sources */,
				70269A301FB47B0C00C6C2D0 /* CalendarExtensionTest.swift in Sources */,
				A94AA78A202819B400E229A5 /* FileManagerExtensionsTests.swift in Sources */,
				7832C2B4209BB32500224EED /* ComparableExtensionsTests.swift in Sources */,
				182698AC1F8AB46E0052F21E /* CGColorExtensionsTests.swift in Sources */,
				17A4B79826CD0DA2007D299F /* SKSpriteNodeExtensionTests.swift in Sources */,
				8AC39B6928790B5F0041A56C /* DigestExtensionsTests.swift in Sources */,
				07C50D8F1F5EB06000F46E5A /* CLLocationExtensionsTests.swift in Sources */,
				9D806A972258FD81008E500A /* SCNCylinderExtensionsTests.swift in Sources */,
				07C50D8D1F5EB06000F46E5A /* CGPointExtensionsTests.swift in Sources */,
				F854D2BF2423EBD0003A08A9 /* CATransform3DExtensionsTests.swift in Sources */,
				C7E027C92360958B00F1061E /* KeyedDecodingContainerExtensionsTests.swift in Sources */,
				07C50D3F1F5EB04700F46E5A /* UIViewControllerExtensionsTests.swift in Sources */,
				07C50D3D1F5EB04700F46E5A /* UITextFieldExtensionsTests.swift in Sources */,
				07C50D641F5EB05000F46E5A /* URLExtensionsTests.swift in Sources */,
				734307FB2108C85B0029CD16 /* CGVectorExtensionsTests.swift in Sources */,
				9DC29CF42349E80F00F5CAAD /* UIColorExtensionsTests.swift in Sources */,
				07C50D2B1F5EB04600F46E5A /* UIAlertControllerExtensionsTests.swift in Sources */,
				9D806A7E2258F41B008E500A /* SCNMaterialExtensionsTests.swift in Sources */,
				9D806A8F2258FAA0008E500A /* SCNCapsuleExtensionsTests.swift in Sources */,
				07C50D5E1F5EB05000F46E5A /* DoubleExtensionsTests.swift in Sources */,
				86B3F7AE208D3DF300BC297B /* UIScrollViewExtensionsTests.swift in Sources */,
				18C8E5E32074C67000F8AF51 /* SequenceExtensionsTests.swift in Sources */,
				116090B424187D8100DDCD01 /* CGRectExtensionsTests.swift in Sources */,
				07C50D5D1F5EB05000F46E5A /* DictionaryExtensionsTests.swift in Sources */,
				748B191F23B4F4FA0030FABB /* SKProductTests.swift in Sources */,
				07C50D5B1F5EB05000F46E5A /* DataExtensionsTests.swift in Sources */,
				07C50D611F5EB05000F46E5A /* LocaleExtensionsTests.swift in Sources */,
				07C50D901F5EB06000F46E5A /* NSAttributedStringExtensionsTests.swift in Sources */,
				07C50D3B1F5EB04700F46E5A /* UITabBarExtensionsTests.swift in Sources */,
				078916DA2076077000AC0665 /* FloatingPointExtensionsTests.swift in Sources */,
				9D806A9F2258FF1A008E500A /* SCNSphereExtensionsTests.swift in Sources */,
			);
			runOnlyForDeploymentPostprocessing = 0;
		};
		07C50CD41F5EAF4B00F46E5A /* Sources */ = {
			isa = PBXSourcesBuildPhase;
			buildActionMask = 2147483647;
			files = (
				D5FD528E27085D820073F831 /* BinaryIntegerExtensionsTests.swift in Sources */,
				9D806A9C2258FE9D008E500A /* SCNShapeExtensionsTests.swift in Sources */,
				07C50D481F5EB04700F46E5A /* UILabelExtensionsTests.swift in Sources */,
				9D806A942258FCCE008E500A /* SCNConeExtensionsTests.swift in Sources */,
				07C50D701F5EB05100F46E5A /* OptionalExtensionsTests.swift in Sources */,
				07C50D6E1F5EB05100F46E5A /* IntExtensionsTests.swift in Sources */,
				7832C2B5209BB32500224EED /* ComparableExtensionsTests.swift in Sources */,
				07C50D711F5EB05100F46E5A /* StringExtensionsTests.swift in Sources */,
				07C50D6A1F5EB05100F46E5A /* DateExtensionsTests.swift in Sources */,
				F8EC9E4F24D01C360089401E /* XCTestExtensions.swift in Sources */,
				077BA09F1F6BEA4900D9C4AC /* URLRequestExtensionsTests.swift in Sources */,
				752AC7A620BCA04100659E76 /* SKNodeExtensionTests.swift in Sources */,
				07C50D441F5EB04700F46E5A /* UICollectionViewExtensionsTests.swift in Sources */,
				07C50D521F5EB04700F46E5A /* UITableViewExtensionsTests.swift in Sources */,
				F854D2C02423EBD0003A08A9 /* CATransform3DExtensionsTests.swift in Sources */,
				078916DB2076077000AC0665 /* FloatingPointExtensionsTests.swift in Sources */,
				9E9F42BB298733E000A0BD60 /* URLSessionExtensionsTests.swift in Sources */,
				F8C1AE75225B871F0045D5A0 /* NSRegularExpressionExtensionsTests.swift in Sources */,
				07C50D4E1F5EB04700F46E5A /* UISliderExtensionsTests.swift in Sources */,
				658A02F8270F024B00DBA951 /* MKMultiPointExtensionsTests.swift in Sources */,
				07C50D451F5EB04700F46E5A /* ColorExtensionsTests.swift in Sources */,
				784C75382051BE1D001C48DD /* MKPolylineExtensionsTests.swift in Sources */,
				07C50D491F5EB04700F46E5A /* UINavigationBarExtensionTests.swift in Sources */,
				B22EB2BD20E9EA1F001EAE70 /* RangeReplaceableCollectionTests.swift in Sources */,
				07C50D561F5EB04700F46E5A /* UIViewExtensionsTests.swift in Sources */,
				07C50D471F5EB04700F46E5A /* UIImageViewExtensionsTests.swift in Sources */,
				07C50D421F5EB04700F46E5A /* UIBarButtonExtensionsTests.swift in Sources */,
				D951E8B023D04E4600F2CD0B /* DecodableExtensionsTests.swift in Sources */,
				9D806A8C2258F892008E500A /* SCNGeometryExtensionsTests.swift in Sources */,
				077BA0BA1F6BEA6A00D9C4AC /* UserDefaultsExtensionsTests.swift in Sources */,
				9D806A832258F56F008E500A /* SCNBoxExtensionsTests.swift in Sources */,
				07C50D671F5EB05100F46E5A /* CharacterExtensionsTests.swift in Sources */,
				9EA118132ABF2FFE00AD3916 /* FutureExtensionsTests.swift in Sources */,
				9D49148A1F8515D100F3868F /* NSPredicateExtensionsTests.swift in Sources */,
				07C50D651F5EB05100F46E5A /* ArrayExtensionsTests.swift in Sources */,
				F8885CF324D2ECB3009C33C0 /* WKWebViewExtensionsTests.swift in Sources */,
				9E28344E25AEBD160093203B /* MeasurementExtensionsTests.swift in Sources */,
				748B192023B4F4FA0030FABB /* SKProductTests.swift in Sources */,
				2141A353235F37C100218109 /* TestHelpers.swift in Sources */,
				07C50D6D1F5EB05100F46E5A /* FloatExtensionsTests.swift in Sources */,
				F854D2B82423E1FE003A08A9 /* CAGradientLayerExtensionsTests.swift in Sources */,
				07C50D4D1F5EB04700F46E5A /* UISegmentedControlExtensionsTests.swift in Sources */,
				07C50D891F5EB06000F46E5A /* CGSizeExtensionsTests.swift in Sources */,
				9D806A982258FD81008E500A /* SCNCylinderExtensionsTests.swift in Sources */,
				C7E027CA2360958B00F1061E /* KeyedDecodingContainerExtensionsTests.swift in Sources */,
				9DC29CF52349E80F00F5CAAD /* UIColorExtensionsTests.swift in Sources */,
				07C50D661F5EB05100F46E5A /* BoolExtensionsTests.swift in Sources */,
				07FE50461F891C95000766AA /* SignedNumericExtensionsTests.swift in Sources */,
				07C50D4F1F5EB04700F46E5A /* UIStoryboardExtensionsTests.swift in Sources */,
				734307FD2108C85D0029CD16 /* CGVectorExtensionsTests.swift in Sources */,
				9D806A7F2258F41B008E500A /* SCNMaterialExtensionsTests.swift in Sources */,
				9D9784E51FCAE6DD00D988E7 /* StringProtocolExtensionsTests.swift in Sources */,
				07C50D4C1F5EB04700F46E5A /* UISearchBarExtensionsTests.swift in Sources */,
				116090B524187D8100DDCD01 /* CGRectExtensionsTests.swift in Sources */,
				8D4B4250212972E7002A5923 /* UILayoutPriorityExtensionsTests.swift in Sources */,
				07C50D871F5EB06000F46E5A /* CGFloatExtensionsTests.swift in Sources */,
				9D806AA42258FF98008E500A /* SCNPlaneExtensionsTests.swift in Sources */,
				9D806AA02258FF1A008E500A /* SCNSphereExtensionsTests.swift in Sources */,
				664CB973217186E900FC87B4 /* BidirectionalCollectionExtensionsTests.swift in Sources */,
				07C50D541F5EB04700F46E5A /* UITextViewExtensionsTests.swift in Sources */,
				074EAF201F7BA74700C74636 /* UIFontExtensionsTests.swift in Sources */,
				07C50D461F5EB04700F46E5A /* UIImageExtensionsTests.swift in Sources */,
				07C50D501F5EB04700F46E5A /* UISwitchExtensionsTests.swift in Sources */,
				07C50D4A1F5EB04700F46E5A /* UINavigationControllerExtensionsTests.swift in Sources */,
				F8A710F023BF3F8500112DAD /* EdgeInsetsExtensionsTests.swift in Sources */,
				F850972524AF72690007F74D /* MyViewController.swift in Sources */,
				9D806A3E2258AED4008E500A /* UIBezierPathExtensionsTests.swift in Sources */,
				07C50D681F5EB05100F46E5A /* CollectionExtensionsTests.swift in Sources */,
				9D806A902258FAA0008E500A /* SCNCapsuleExtensionsTests.swift in Sources */,
				664CB97C21718B1D00FC87B4 /* BinaryFloatingPointExtensionsTests.swift in Sources */,
				07C50D4B1F5EB04700F46E5A /* UINavigationItemExtensionsTests.swift in Sources */,
				A94AA78B202819B400E229A5 /* FileManagerExtensionsTests.swift in Sources */,
				078916DF20760DA700AC0665 /* SignedIntegerExtensionsTests.swift in Sources */,
				07C50D431F5EB04700F46E5A /* UIButtonExtensionsTests.swift in Sources */,
				0782A5B323DA98C100E562C0 /* CLLocationArrayExtensionsTests.swift in Sources */,
				70269A321FB47B0C00C6C2D0 /* CalendarExtensionTest.swift in Sources */,
				F8DED22724EAA20F0068F758 /* UIScrollViewExtensionsTests.swift in Sources */,
				182698AD1F8AB46F0052F21E /* CGColorExtensionsTests.swift in Sources */,
				07C50D8A1F5EB06000F46E5A /* CLLocationExtensionsTests.swift in Sources */,
				07C50D881F5EB06000F46E5A /* CGPointExtensionsTests.swift in Sources */,
				07C50D551F5EB04700F46E5A /* UIViewControllerExtensionsTests.swift in Sources */,
				5898A74328D1D7C300261630 /* DefaultStringInterpolationExtensionsTests.swift in Sources */,
				07C50D531F5EB04700F46E5A /* UITextFieldExtensionsTests.swift in Sources */,
				07C50D721F5EB05100F46E5A /* URLExtensionsTests.swift in Sources */,
				07C50D411F5EB04700F46E5A /* UIAlertControllerExtensionsTests.swift in Sources */,
				B2A0DAC62336DCE5002B0BC5 /* MutableCollectionTests.swift in Sources */,
				664CB98B21724A9100FC87B4 /* DispatchQueueExtensionsTests.swift in Sources */,
				F854D2BC2423E7C8003A08A9 /* CGAffineTransformExtensionsTests.swift in Sources */,
				07C50D6C1F5EB05100F46E5A /* DoubleExtensionsTests.swift in Sources */,
				9D806A482258B9BB008E500A /* SCNVector3ExtensionsTests.swift in Sources */,
				07C50D6B1F5EB05100F46E5A /* DictionaryExtensionsTests.swift in Sources */,
				F899FE7B24D01A2500F3BDE5 /* XCTestExtensionsTests.swift in Sources */,
				07C50D691F5EB05100F46E5A /* DataExtensionsTests.swift in Sources */,
				07C50D6F1F5EB05100F46E5A /* LocaleExtensionsTests.swift in Sources */,
				F87AA5DB24125C19005F5B28 /* NotificationCenterExtensionsTests.swift in Sources */,
				07C50D8B1F5EB06000F46E5A /* NSAttributedStringExtensionsTests.swift in Sources */,
				18C8E5E42074C67000F8AF51 /* SequenceExtensionsTests.swift in Sources */,
				07A494EC23C7D60300DFCBFC /* CLVisitExtensionsTests.swift in Sources */,
				8AC39B6A28790B5F0041A56C /* DigestExtensionsTests.swift in Sources */,
				07C50D511F5EB04700F46E5A /* UITabBarExtensionsTests.swift in Sources */,
			);
			runOnlyForDeploymentPostprocessing = 0;
		};
		07C50CE31F5EAF6300F46E5A /* Sources */ = {
			isa = PBXSourcesBuildPhase;
			buildActionMask = 2147483647;
			files = (
				B2A0DAC72336DCE5002B0BC5 /* MutableCollectionTests.swift in Sources */,
				734307FE2108C85E0029CD16 /* CGVectorExtensionsTests.swift in Sources */,
				9D49148B1F8515D100F3868F /* NSPredicateExtensionsTests.swift in Sources */,
				07C50D731F5EB05100F46E5A /* ArrayExtensionsTests.swift in Sources */,
				5898A74428D1D7C400261630 /* DefaultStringInterpolationExtensionsTests.swift in Sources */,
				664CB97D21718B1D00FC87B4 /* BinaryFloatingPointExtensionsTests.swift in Sources */,
				0782A5B423DA98C100E562C0 /* CLLocationArrayExtensionsTests.swift in Sources */,
				07C50D7E1F5EB05100F46E5A /* OptionalExtensionsTests.swift in Sources */,
				F854D2C12423EBD0003A08A9 /* CATransform3DExtensionsTests.swift in Sources */,
				2141A354235F37C200218109 /* TestHelpers.swift in Sources */,
				5C88FBEC234CC1280065A942 /* NSColorExtensionsTests.swift in Sources */,
				9D9784E61FCAE6DD00D988E7 /* StringProtocolExtensionsTests.swift in Sources */,
				07C50D761F5EB05100F46E5A /* CollectionExtensionsTests.swift in Sources */,
				07C50D841F5EB05800F46E5A /* CLLocationExtensionsTests.swift in Sources */,
				07C50D741F5EB05100F46E5A /* BoolExtensionsTests.swift in Sources */,
				9D806A802258F41B008E500A /* SCNMaterialExtensionsTests.swift in Sources */,
				078916E020760DA700AC0665 /* SignedIntegerExtensionsTests.swift in Sources */,
				F87AA5DC24125C19005F5B28 /* NotificationCenterExtensionsTests.swift in Sources */,
				07C50D861F5EB05800F46E5A /* NSViewExtensionsTests.swift in Sources */,
				F854D2B92423E1FE003A08A9 /* CAGradientLayerExtensionsTests.swift in Sources */,
				9E28344F25AEBD160093203B /* MeasurementExtensionsTests.swift in Sources */,
				07C50D851F5EB05800F46E5A /* NSAttributedStringExtensionsTests.swift in Sources */,
				9E9F42BC298733E000A0BD60 /* URLSessionExtensionsTests.swift in Sources */,
				9ECEAE692BB8D19500DFBBDD /* NSStackViewExtensionsTests.swift in Sources */,
				07C50D7C1F5EB05100F46E5A /* IntExtensionsTests.swift in Sources */,
				F8B4DFB3291EA77C0011BD90 /* HKActivitySummaryExtensionsTests.swift in Sources */,
				F8C1AE76225B871F0045D5A0 /* NSRegularExpressionExtensionsTests.swift in Sources */,
				07C50D791F5EB05100F46E5A /* DictionaryExtensionsTests.swift in Sources */,
				C7E027CB2360958B00F1061E /* KeyedDecodingContainerExtensionsTests.swift in Sources */,
				8AC39B6B28790B5F0041A56C /* DigestExtensionsTests.swift in Sources */,
				07C50D7B1F5EB05100F46E5A /* FloatExtensionsTests.swift in Sources */,
				07C50D7F1F5EB05100F46E5A /* StringExtensionsTests.swift in Sources */,
				70269A311FB47B0C00C6C2D0 /* CalendarExtensionTest.swift in Sources */,
				9D806A842258F56F008E500A /* SCNBoxExtensionsTests.swift in Sources */,
				F8EC9E5024D01C360089401E /* XCTestExtensions.swift in Sources */,
				9D806A952258FCCE008E500A /* SCNConeExtensionsTests.swift in Sources */,
				664CB974217186E900FC87B4 /* BidirectionalCollectionExtensionsTests.swift in Sources */,
				9D806A912258FAA0008E500A /* SCNCapsuleExtensionsTests.swift in Sources */,
				07C50D7A1F5EB05100F46E5A /* DoubleExtensionsTests.swift in Sources */,
				664CB98C21724A9100FC87B4 /* DispatchQueueExtensionsTests.swift in Sources */,
				D5FD528F27085D820073F831 /* BinaryIntegerExtensionsTests.swift in Sources */,
				18C8E5E52074C67000F8AF51 /* SequenceExtensionsTests.swift in Sources */,
				9D806A492258B9BB008E500A /* SCNVector3ExtensionsTests.swift in Sources */,
				F854D2BD2423E7C8003A08A9 /* CGAffineTransformExtensionsTests.swift in Sources */,
				278CA0911F9A9679004918BD /* NSImageExtensionsTests.swift in Sources */,
				182698AE1F8AB46F0052F21E /* CGColorExtensionsTests.swift in Sources */,
				077BA0A01F6BEA4A00D9C4AC /* URLRequestExtensionsTests.swift in Sources */,
				07C50D801F5EB05100F46E5A /* URLExtensionsTests.swift in Sources */,
				07C50D771F5EB05100F46E5A /* DataExtensionsTests.swift in Sources */,
				07C50D831F5EB05800F46E5A /* CGSizeExtensionsTests.swift in Sources */,
				B22EB2BE20E9EA20001EAE70 /* RangeReplaceableCollectionTests.swift in Sources */,
				748B192123B4F4FA0030FABB /* SKProductTests.swift in Sources */,
				077BA0BB1F6BEA6B00D9C4AC /* UserDefaultsExtensionsTests.swift in Sources */,
				D951E8B123D04E4600F2CD0B /* DecodableExtensionsTests.swift in Sources */,
				784C75392051BE1D001C48DD /* MKPolylineExtensionsTests.swift in Sources */,
				07C50D751F5EB05100F46E5A /* CharacterExtensionsTests.swift in Sources */,
				07FE50431F891B40000766AA /* ColorExtensionsTests.swift in Sources */,
				07C50D7D1F5EB05100F46E5A /* LocaleExtensionsTests.swift in Sources */,
				752AC7A720BCA04200659E76 /* SKNodeExtensionTests.swift in Sources */,
				07C50D781F5EB05100F46E5A /* DateExtensionsTests.swift in Sources */,
				07C50D821F5EB05800F46E5A /* CGPointExtensionsTests.swift in Sources */,
				7832C2B6209BB32500224EED /* ComparableExtensionsTests.swift in Sources */,
				07C50D811F5EB05800F46E5A /* CGFloatExtensionsTests.swift in Sources */,
				9D806A992258FD81008E500A /* SCNCylinderExtensionsTests.swift in Sources */,
				F899FE7C24D01A2500F3BDE5 /* XCTestExtensionsTests.swift in Sources */,
				F8A710F123BF3F8600112DAD /* EdgeInsetsExtensionsTests.swift in Sources */,
				116090B624187D8100DDCD01 /* CGRectExtensionsTests.swift in Sources */,
				07FE50471F891C95000766AA /* SignedNumericExtensionsTests.swift in Sources */,
				658A02F9270F024C00DBA951 /* MKMultiPointExtensionsTests.swift in Sources */,
				985C1B942479795B008AAB0E /* WKWebViewExtensionsTests.swift in Sources */,
				A94AA78C202819B400E229A5 /* FileManagerExtensionsTests.swift in Sources */,
				9D806AA12258FF1A008E500A /* SCNSphereExtensionsTests.swift in Sources */,
				9D806A8D2258F892008E500A /* SCNGeometryExtensionsTests.swift in Sources */,
				9E3CA3772ABE103E00FA4626 /* FutureExtensionsTests.swift in Sources */,
				078916DC2076077000AC0665 /* FloatingPointExtensionsTests.swift in Sources */,
				9D806AA52258FF98008E500A /* SCNPlaneExtensionsTests.swift in Sources */,
				07A494EB23C7CAC500DFCBFC /* CLVisitExtensionsTests.swift in Sources */,
			);
			runOnlyForDeploymentPostprocessing = 0;
		};
/* End PBXSourcesBuildPhase section */

/* Begin PBXTargetDependency section */
		07C50CD01F5EAF2700F46E5A /* PBXTargetDependency */ = {
			isa = PBXTargetDependency;
			target = 07898B5C1F278D7600558C97 /* SwifterSwift-iOS */;
			targetProxy = 07C50CCF1F5EAF2700F46E5A /* PBXContainerItemProxy */;
		};
		07C50CDF1F5EAF4B00F46E5A /* PBXTargetDependency */ = {
			isa = PBXTargetDependency;
			target = 07898B6A1F278D9700558C97 /* SwifterSwift-tvOS */;
			targetProxy = 07C50CDE1F5EAF4B00F46E5A /* PBXContainerItemProxy */;
		};
		07C50CEE1F5EAF6300F46E5A /* PBXTargetDependency */ = {
			isa = PBXTargetDependency;
			target = 07898B841F278DD200558C97 /* SwifterSwift-macOS */;
			targetProxy = 07C50CED1F5EAF6300F46E5A /* PBXContainerItemProxy */;
		};
/* End PBXTargetDependency section */

/* Begin XCBuildConfiguration section */
		07898B561F278CF900558C97 /* Debug */ = {
			isa = XCBuildConfiguration;
			buildSettings = {
				CLANG_WARN_BLOCK_CAPTURE_AUTORELEASING = YES;
				CLANG_WARN_BOOL_CONVERSION = YES;
				CLANG_WARN_COMMA = YES;
				CLANG_WARN_CONSTANT_CONVERSION = YES;
				CLANG_WARN_DEPRECATED_OBJC_IMPLEMENTATIONS = YES;
				CLANG_WARN_EMPTY_BODY = YES;
				CLANG_WARN_ENUM_CONVERSION = YES;
				CLANG_WARN_INFINITE_RECURSION = YES;
				CLANG_WARN_INT_CONVERSION = YES;
				CLANG_WARN_NON_LITERAL_NULL_CONVERSION = YES;
				CLANG_WARN_OBJC_IMPLICIT_RETAIN_SELF = YES;
				CLANG_WARN_OBJC_LITERAL_CONVERSION = YES;
				CLANG_WARN_QUOTED_INCLUDE_IN_FRAMEWORK_HEADER = YES;
				CLANG_WARN_RANGE_LOOP_ANALYSIS = YES;
				CLANG_WARN_STRICT_PROTOTYPES = YES;
				CLANG_WARN_SUSPICIOUS_MOVE = YES;
				CLANG_WARN_UNREACHABLE_CODE = YES;
				CLANG_WARN__DUPLICATE_METHOD_MATCH = YES;
				DEAD_CODE_STRIPPING = YES;
				ENABLE_STRICT_OBJC_MSGSEND = YES;
				ENABLE_TESTABILITY = YES;
				GCC_NO_COMMON_BLOCKS = YES;
				GCC_WARN_64_TO_32_BIT_CONVERSION = YES;
				GCC_WARN_ABOUT_RETURN_TYPE = YES;
				GCC_WARN_UNDECLARED_SELECTOR = YES;
				GCC_WARN_UNINITIALIZED_AUTOS = YES;
				GCC_WARN_UNUSED_FUNCTION = YES;
				GCC_WARN_UNUSED_VARIABLE = YES;
				IPHONEOS_DEPLOYMENT_TARGET = 14.0;
				MACOSX_DEPLOYMENT_TARGET = 10.13;
				ONLY_ACTIVE_ARCH = YES;
				OTHER_SWIFT_FLAGS = "-enable-upcoming-feature ConciseMagicFile -enable-upcoming-feature ExistentialAny -enable-upcoming-feature ForwardTrailingClosures";
				SWIFT_VERSION = 5.0;
				TVOS_DEPLOYMENT_TARGET = 12.0;
				WATCHOS_DEPLOYMENT_TARGET = 4.0;
			};
			name = Debug;
		};
		07898B571F278CF900558C97 /* Release */ = {
			isa = XCBuildConfiguration;
			buildSettings = {
				CLANG_WARN_BLOCK_CAPTURE_AUTORELEASING = YES;
				CLANG_WARN_BOOL_CONVERSION = YES;
				CLANG_WARN_COMMA = YES;
				CLANG_WARN_CONSTANT_CONVERSION = YES;
				CLANG_WARN_DEPRECATED_OBJC_IMPLEMENTATIONS = YES;
				CLANG_WARN_EMPTY_BODY = YES;
				CLANG_WARN_ENUM_CONVERSION = YES;
				CLANG_WARN_INFINITE_RECURSION = YES;
				CLANG_WARN_INT_CONVERSION = YES;
				CLANG_WARN_NON_LITERAL_NULL_CONVERSION = YES;
				CLANG_WARN_OBJC_IMPLICIT_RETAIN_SELF = YES;
				CLANG_WARN_OBJC_LITERAL_CONVERSION = YES;
				CLANG_WARN_QUOTED_INCLUDE_IN_FRAMEWORK_HEADER = YES;
				CLANG_WARN_RANGE_LOOP_ANALYSIS = YES;
				CLANG_WARN_STRICT_PROTOTYPES = YES;
				CLANG_WARN_SUSPICIOUS_MOVE = YES;
				CLANG_WARN_UNREACHABLE_CODE = YES;
				CLANG_WARN__DUPLICATE_METHOD_MATCH = YES;
				DEAD_CODE_STRIPPING = YES;
				ENABLE_STRICT_OBJC_MSGSEND = YES;
				GCC_NO_COMMON_BLOCKS = YES;
				GCC_WARN_64_TO_32_BIT_CONVERSION = YES;
				GCC_WARN_ABOUT_RETURN_TYPE = YES;
				GCC_WARN_UNDECLARED_SELECTOR = YES;
				GCC_WARN_UNINITIALIZED_AUTOS = YES;
				GCC_WARN_UNUSED_FUNCTION = YES;
				GCC_WARN_UNUSED_VARIABLE = YES;
				IPHONEOS_DEPLOYMENT_TARGET = 14.0;
				MACOSX_DEPLOYMENT_TARGET = 10.13;
				OTHER_SWIFT_FLAGS = "-enable-upcoming-feature ConciseMagicFile -enable-upcoming-feature ExistentialAny -enable-upcoming-feature ForwardTrailingClosures";
				SWIFT_VERSION = 5.0;
				TVOS_DEPLOYMENT_TARGET = 12.0;
				WATCHOS_DEPLOYMENT_TARGET = 4.0;
			};
			name = Release;
		};
		07898B641F278D7600558C97 /* Debug */ = {
			isa = XCBuildConfiguration;
			buildSettings = {
				ALWAYS_SEARCH_USER_PATHS = NO;
				CLANG_ANALYZER_NONNULL = YES;
				CLANG_ANALYZER_NUMBER_OBJECT_CONVERSION = YES_AGGRESSIVE;
				CLANG_CXX_LANGUAGE_STANDARD = "gnu++14";
				CLANG_CXX_LIBRARY = "libc++";
				CLANG_ENABLE_MODULES = YES;
				CLANG_ENABLE_OBJC_ARC = YES;
				CLANG_WARN_BLOCK_CAPTURE_AUTORELEASING = YES;
				CLANG_WARN_BOOL_CONVERSION = YES;
				CLANG_WARN_COMMA = YES;
				CLANG_WARN_CONSTANT_CONVERSION = YES;
				CLANG_WARN_DIRECT_OBJC_ISA_USAGE = YES_ERROR;
				CLANG_WARN_DOCUMENTATION_COMMENTS = YES;
				CLANG_WARN_EMPTY_BODY = YES;
				CLANG_WARN_ENUM_CONVERSION = YES;
				CLANG_WARN_INFINITE_RECURSION = YES;
				CLANG_WARN_INT_CONVERSION = YES;
				CLANG_WARN_NON_LITERAL_NULL_CONVERSION = YES;
				CLANG_WARN_OBJC_LITERAL_CONVERSION = YES;
				CLANG_WARN_OBJC_ROOT_CLASS = YES_ERROR;
				CLANG_WARN_RANGE_LOOP_ANALYSIS = YES;
				CLANG_WARN_STRICT_PROTOTYPES = YES;
				CLANG_WARN_SUSPICIOUS_MOVE = YES;
				CLANG_WARN_UNGUARDED_AVAILABILITY = YES_AGGRESSIVE;
				CLANG_WARN_UNREACHABLE_CODE = YES;
				CLANG_WARN__DUPLICATE_METHOD_MATCH = YES;
				CODE_SIGN_IDENTITY = "";
				"CODE_SIGN_IDENTITY[sdk=iphoneos*]" = "";
				CODE_SIGN_STYLE = Automatic;
				COPY_PHASE_STRIP = NO;
				CURRENT_PROJECT_VERSION = 1;
				DEBUG_INFORMATION_FORMAT = dwarf;
				DEFINES_MODULE = YES;
				DEVELOPMENT_TEAM = "";
				DYLIB_COMPATIBILITY_VERSION = 1;
				DYLIB_CURRENT_VERSION = 1;
				DYLIB_INSTALL_NAME_BASE = "@rpath";
				ENABLE_MODULE_VERIFIER = YES;
				ENABLE_STRICT_OBJC_MSGSEND = YES;
				ENABLE_TESTABILITY = YES;
				GCC_C_LANGUAGE_STANDARD = gnu11;
				GCC_DYNAMIC_NO_PIC = NO;
				GCC_NO_COMMON_BLOCKS = YES;
				GCC_OPTIMIZATION_LEVEL = 0;
				GCC_PREPROCESSOR_DEFINITIONS = (
					"DEBUG=1",
					"$(inherited)",
				);
				GCC_WARN_64_TO_32_BIT_CONVERSION = YES;
				GCC_WARN_ABOUT_RETURN_TYPE = YES_ERROR;
				GCC_WARN_UNDECLARED_SELECTOR = YES;
				GCC_WARN_UNINITIALIZED_AUTOS = YES_AGGRESSIVE;
				GCC_WARN_UNUSED_FUNCTION = YES;
				GCC_WARN_UNUSED_VARIABLE = YES;
				INFOPLIST_FILE = "$(SRCROOT)/Sources/Info.plist";
				INSTALL_PATH = "$(LOCAL_LIBRARY_DIR)/Frameworks";
				IPHONEOS_DEPLOYMENT_TARGET = 14.0;
				LD_RUNPATH_SEARCH_PATHS = (
					"$(inherited)",
					"@executable_path/Frameworks",
					"@loader_path/Frameworks",
				);
				MARKETING_VERSION = 6.2.0;
				MODULE_VERIFIER_SUPPORTED_LANGUAGES = "objective-c objective-c++";
				MODULE_VERIFIER_SUPPORTED_LANGUAGE_STANDARDS = "gnu11 gnu++14";
				MTL_ENABLE_DEBUG_INFO = YES;
				ONLY_ACTIVE_ARCH = YES;
				PRODUCT_BUNDLE_IDENTIFIER = "com.swifterswift.SwifterSwift-iOS";
				PRODUCT_NAME = SwifterSwift;
				PROVISIONING_PROFILE_SPECIFIER = "";
				SDKROOT = iphoneos;
				SKIP_INSTALL = YES;
				SWIFT_ACTIVE_COMPILATION_CONDITIONS = DEBUG;
				SWIFT_OPTIMIZATION_LEVEL = "-Onone";
				SWIFT_VERSION = 5.0;
				TARGETED_DEVICE_FAMILY = "1,2";
				VERSIONING_SYSTEM = "apple-generic";
				VERSION_INFO_PREFIX = "";
			};
			name = Debug;
		};
		07898B651F278D7600558C97 /* Release */ = {
			isa = XCBuildConfiguration;
			buildSettings = {
				ALWAYS_SEARCH_USER_PATHS = NO;
				CLANG_ANALYZER_NONNULL = YES;
				CLANG_ANALYZER_NUMBER_OBJECT_CONVERSION = YES_AGGRESSIVE;
				CLANG_CXX_LANGUAGE_STANDARD = "gnu++14";
				CLANG_CXX_LIBRARY = "libc++";
				CLANG_ENABLE_MODULES = YES;
				CLANG_ENABLE_OBJC_ARC = YES;
				CLANG_WARN_BLOCK_CAPTURE_AUTORELEASING = YES;
				CLANG_WARN_BOOL_CONVERSION = YES;
				CLANG_WARN_COMMA = YES;
				CLANG_WARN_CONSTANT_CONVERSION = YES;
				CLANG_WARN_DIRECT_OBJC_ISA_USAGE = YES_ERROR;
				CLANG_WARN_DOCUMENTATION_COMMENTS = YES;
				CLANG_WARN_EMPTY_BODY = YES;
				CLANG_WARN_ENUM_CONVERSION = YES;
				CLANG_WARN_INFINITE_RECURSION = YES;
				CLANG_WARN_INT_CONVERSION = YES;
				CLANG_WARN_NON_LITERAL_NULL_CONVERSION = YES;
				CLANG_WARN_OBJC_LITERAL_CONVERSION = YES;
				CLANG_WARN_OBJC_ROOT_CLASS = YES_ERROR;
				CLANG_WARN_RANGE_LOOP_ANALYSIS = YES;
				CLANG_WARN_STRICT_PROTOTYPES = YES;
				CLANG_WARN_SUSPICIOUS_MOVE = YES;
				CLANG_WARN_UNGUARDED_AVAILABILITY = YES_AGGRESSIVE;
				CLANG_WARN_UNREACHABLE_CODE = YES;
				CLANG_WARN__DUPLICATE_METHOD_MATCH = YES;
				CODE_SIGN_IDENTITY = "";
				"CODE_SIGN_IDENTITY[sdk=iphoneos*]" = "";
				CODE_SIGN_STYLE = Automatic;
				COPY_PHASE_STRIP = NO;
				CURRENT_PROJECT_VERSION = 1;
				DEBUG_INFORMATION_FORMAT = "dwarf-with-dsym";
				DEFINES_MODULE = YES;
				DEVELOPMENT_TEAM = "";
				DYLIB_COMPATIBILITY_VERSION = 1;
				DYLIB_CURRENT_VERSION = 1;
				DYLIB_INSTALL_NAME_BASE = "@rpath";
				ENABLE_MODULE_VERIFIER = YES;
				ENABLE_NS_ASSERTIONS = NO;
				ENABLE_STRICT_OBJC_MSGSEND = YES;
				GCC_C_LANGUAGE_STANDARD = gnu11;
				GCC_NO_COMMON_BLOCKS = YES;
				GCC_WARN_64_TO_32_BIT_CONVERSION = YES;
				GCC_WARN_ABOUT_RETURN_TYPE = YES_ERROR;
				GCC_WARN_UNDECLARED_SELECTOR = YES;
				GCC_WARN_UNINITIALIZED_AUTOS = YES_AGGRESSIVE;
				GCC_WARN_UNUSED_FUNCTION = YES;
				GCC_WARN_UNUSED_VARIABLE = YES;
				INFOPLIST_FILE = "$(SRCROOT)/Sources/Info.plist";
				INSTALL_PATH = "$(LOCAL_LIBRARY_DIR)/Frameworks";
				IPHONEOS_DEPLOYMENT_TARGET = 14.0;
				LD_RUNPATH_SEARCH_PATHS = (
					"$(inherited)",
					"@executable_path/Frameworks",
					"@loader_path/Frameworks",
				);
				MARKETING_VERSION = 6.2.0;
				MODULE_VERIFIER_SUPPORTED_LANGUAGES = "objective-c objective-c++";
				MODULE_VERIFIER_SUPPORTED_LANGUAGE_STANDARDS = "gnu11 gnu++14";
				MTL_ENABLE_DEBUG_INFO = NO;
				PRODUCT_BUNDLE_IDENTIFIER = "com.swifterswift.SwifterSwift-iOS";
				PRODUCT_NAME = SwifterSwift;
				PROVISIONING_PROFILE_SPECIFIER = "";
				SDKROOT = iphoneos;
				SKIP_INSTALL = YES;
				SWIFT_COMPILATION_MODE = wholemodule;
				SWIFT_OPTIMIZATION_LEVEL = "-O";
				SWIFT_VERSION = 5.0;
				TARGETED_DEVICE_FAMILY = "1,2";
				VALIDATE_PRODUCT = YES;
				VERSIONING_SYSTEM = "apple-generic";
				VERSION_INFO_PREFIX = "";
			};
			name = Release;
		};
		07898B711F278D9700558C97 /* Debug */ = {
			isa = XCBuildConfiguration;
			buildSettings = {
				ALWAYS_SEARCH_USER_PATHS = NO;
				CLANG_ANALYZER_NONNULL = YES;
				CLANG_ANALYZER_NUMBER_OBJECT_CONVERSION = YES_AGGRESSIVE;
				CLANG_CXX_LANGUAGE_STANDARD = "gnu++14";
				CLANG_CXX_LIBRARY = "libc++";
				CLANG_ENABLE_MODULES = YES;
				CLANG_ENABLE_OBJC_ARC = YES;
				CLANG_WARN_BLOCK_CAPTURE_AUTORELEASING = YES;
				CLANG_WARN_BOOL_CONVERSION = YES;
				CLANG_WARN_COMMA = YES;
				CLANG_WARN_CONSTANT_CONVERSION = YES;
				CLANG_WARN_DIRECT_OBJC_ISA_USAGE = YES_ERROR;
				CLANG_WARN_DOCUMENTATION_COMMENTS = YES;
				CLANG_WARN_EMPTY_BODY = YES;
				CLANG_WARN_ENUM_CONVERSION = YES;
				CLANG_WARN_INFINITE_RECURSION = YES;
				CLANG_WARN_INT_CONVERSION = YES;
				CLANG_WARN_NON_LITERAL_NULL_CONVERSION = YES;
				CLANG_WARN_OBJC_LITERAL_CONVERSION = YES;
				CLANG_WARN_OBJC_ROOT_CLASS = YES_ERROR;
				CLANG_WARN_RANGE_LOOP_ANALYSIS = YES;
				CLANG_WARN_STRICT_PROTOTYPES = YES;
				CLANG_WARN_SUSPICIOUS_MOVE = YES;
				CLANG_WARN_UNGUARDED_AVAILABILITY = YES_AGGRESSIVE;
				CLANG_WARN_UNREACHABLE_CODE = YES;
				CLANG_WARN__DUPLICATE_METHOD_MATCH = YES;
				CODE_SIGN_IDENTITY = "";
				"CODE_SIGN_IDENTITY[sdk=appletvos*]" = "";
				CODE_SIGN_STYLE = Automatic;
				COPY_PHASE_STRIP = NO;
				CURRENT_PROJECT_VERSION = 1;
				DEBUG_INFORMATION_FORMAT = dwarf;
				DEFINES_MODULE = YES;
				DEVELOPMENT_TEAM = "";
				DYLIB_COMPATIBILITY_VERSION = 1;
				DYLIB_CURRENT_VERSION = 1;
				DYLIB_INSTALL_NAME_BASE = "@rpath";
				ENABLE_MODULE_VERIFIER = YES;
				ENABLE_STRICT_OBJC_MSGSEND = YES;
				ENABLE_TESTABILITY = YES;
				GCC_C_LANGUAGE_STANDARD = gnu11;
				GCC_DYNAMIC_NO_PIC = NO;
				GCC_NO_COMMON_BLOCKS = YES;
				GCC_OPTIMIZATION_LEVEL = 0;
				GCC_PREPROCESSOR_DEFINITIONS = (
					"DEBUG=1",
					"$(inherited)",
				);
				GCC_WARN_64_TO_32_BIT_CONVERSION = YES;
				GCC_WARN_ABOUT_RETURN_TYPE = YES_ERROR;
				GCC_WARN_UNDECLARED_SELECTOR = YES;
				GCC_WARN_UNINITIALIZED_AUTOS = YES_AGGRESSIVE;
				GCC_WARN_UNUSED_FUNCTION = YES;
				GCC_WARN_UNUSED_VARIABLE = YES;
				INFOPLIST_FILE = "$(SRCROOT)/Sources/Info.plist";
				INSTALL_PATH = "$(LOCAL_LIBRARY_DIR)/Frameworks";
				LD_RUNPATH_SEARCH_PATHS = (
					"$(inherited)",
					"@executable_path/Frameworks",
					"@loader_path/Frameworks",
				);
				MARKETING_VERSION = 6.2.0;
				MODULE_VERIFIER_SUPPORTED_LANGUAGES = "objective-c objective-c++";
				MODULE_VERIFIER_SUPPORTED_LANGUAGE_STANDARDS = "gnu11 gnu++14";
				MTL_ENABLE_DEBUG_INFO = YES;
				ONLY_ACTIVE_ARCH = YES;
				PRODUCT_BUNDLE_IDENTIFIER = "com.swifterswift.SwifterSwift-tvOS";
				PRODUCT_NAME = SwifterSwift;
				PROVISIONING_PROFILE_SPECIFIER = "";
				SDKROOT = appletvos;
				SKIP_INSTALL = YES;
				SWIFT_ACTIVE_COMPILATION_CONDITIONS = DEBUG;
				SWIFT_OPTIMIZATION_LEVEL = "-Onone";
				SWIFT_VERSION = 5.0;
				TARGETED_DEVICE_FAMILY = 3;
				VERSIONING_SYSTEM = "apple-generic";
				VERSION_INFO_PREFIX = "";
			};
			name = Debug;
		};
		07898B721F278D9700558C97 /* Release */ = {
			isa = XCBuildConfiguration;
			buildSettings = {
				ALWAYS_SEARCH_USER_PATHS = NO;
				CLANG_ANALYZER_NONNULL = YES;
				CLANG_ANALYZER_NUMBER_OBJECT_CONVERSION = YES_AGGRESSIVE;
				CLANG_CXX_LANGUAGE_STANDARD = "gnu++14";
				CLANG_CXX_LIBRARY = "libc++";
				CLANG_ENABLE_MODULES = YES;
				CLANG_ENABLE_OBJC_ARC = YES;
				CLANG_WARN_BLOCK_CAPTURE_AUTORELEASING = YES;
				CLANG_WARN_BOOL_CONVERSION = YES;
				CLANG_WARN_COMMA = YES;
				CLANG_WARN_CONSTANT_CONVERSION = YES;
				CLANG_WARN_DIRECT_OBJC_ISA_USAGE = YES_ERROR;
				CLANG_WARN_DOCUMENTATION_COMMENTS = YES;
				CLANG_WARN_EMPTY_BODY = YES;
				CLANG_WARN_ENUM_CONVERSION = YES;
				CLANG_WARN_INFINITE_RECURSION = YES;
				CLANG_WARN_INT_CONVERSION = YES;
				CLANG_WARN_NON_LITERAL_NULL_CONVERSION = YES;
				CLANG_WARN_OBJC_LITERAL_CONVERSION = YES;
				CLANG_WARN_OBJC_ROOT_CLASS = YES_ERROR;
				CLANG_WARN_RANGE_LOOP_ANALYSIS = YES;
				CLANG_WARN_STRICT_PROTOTYPES = YES;
				CLANG_WARN_SUSPICIOUS_MOVE = YES;
				CLANG_WARN_UNGUARDED_AVAILABILITY = YES_AGGRESSIVE;
				CLANG_WARN_UNREACHABLE_CODE = YES;
				CLANG_WARN__DUPLICATE_METHOD_MATCH = YES;
				CODE_SIGN_IDENTITY = "";
				"CODE_SIGN_IDENTITY[sdk=appletvos*]" = "";
				CODE_SIGN_STYLE = Automatic;
				COPY_PHASE_STRIP = NO;
				CURRENT_PROJECT_VERSION = 1;
				DEBUG_INFORMATION_FORMAT = "dwarf-with-dsym";
				DEFINES_MODULE = YES;
				DEVELOPMENT_TEAM = "";
				DYLIB_COMPATIBILITY_VERSION = 1;
				DYLIB_CURRENT_VERSION = 1;
				DYLIB_INSTALL_NAME_BASE = "@rpath";
				ENABLE_MODULE_VERIFIER = YES;
				ENABLE_NS_ASSERTIONS = NO;
				ENABLE_STRICT_OBJC_MSGSEND = YES;
				GCC_C_LANGUAGE_STANDARD = gnu11;
				GCC_NO_COMMON_BLOCKS = YES;
				GCC_WARN_64_TO_32_BIT_CONVERSION = YES;
				GCC_WARN_ABOUT_RETURN_TYPE = YES_ERROR;
				GCC_WARN_UNDECLARED_SELECTOR = YES;
				GCC_WARN_UNINITIALIZED_AUTOS = YES_AGGRESSIVE;
				GCC_WARN_UNUSED_FUNCTION = YES;
				GCC_WARN_UNUSED_VARIABLE = YES;
				INFOPLIST_FILE = "$(SRCROOT)/Sources/Info.plist";
				INSTALL_PATH = "$(LOCAL_LIBRARY_DIR)/Frameworks";
				LD_RUNPATH_SEARCH_PATHS = (
					"$(inherited)",
					"@executable_path/Frameworks",
					"@loader_path/Frameworks",
				);
				MARKETING_VERSION = 6.2.0;
				MODULE_VERIFIER_SUPPORTED_LANGUAGES = "objective-c objective-c++";
				MODULE_VERIFIER_SUPPORTED_LANGUAGE_STANDARDS = "gnu11 gnu++14";
				MTL_ENABLE_DEBUG_INFO = NO;
				PRODUCT_BUNDLE_IDENTIFIER = "com.swifterswift.SwifterSwift-tvOS";
				PRODUCT_NAME = SwifterSwift;
				PROVISIONING_PROFILE_SPECIFIER = "";
				SDKROOT = appletvos;
				SKIP_INSTALL = YES;
				SWIFT_COMPILATION_MODE = wholemodule;
				SWIFT_OPTIMIZATION_LEVEL = "-O";
				SWIFT_VERSION = 5.0;
				TARGETED_DEVICE_FAMILY = 3;
				VALIDATE_PRODUCT = YES;
				VERSIONING_SYSTEM = "apple-generic";
				VERSION_INFO_PREFIX = "";
			};
			name = Release;
		};
		07898B7E1F278DBC00558C97 /* Debug */ = {
			isa = XCBuildConfiguration;
			buildSettings = {
				ALWAYS_SEARCH_USER_PATHS = NO;
				APPLICATION_EXTENSION_API_ONLY = YES;
				CLANG_ANALYZER_NONNULL = YES;
				CLANG_ANALYZER_NUMBER_OBJECT_CONVERSION = YES_AGGRESSIVE;
				CLANG_CXX_LANGUAGE_STANDARD = "gnu++14";
				CLANG_CXX_LIBRARY = "libc++";
				CLANG_ENABLE_MODULES = YES;
				CLANG_ENABLE_OBJC_ARC = YES;
				CLANG_WARN_BLOCK_CAPTURE_AUTORELEASING = YES;
				CLANG_WARN_BOOL_CONVERSION = YES;
				CLANG_WARN_COMMA = YES;
				CLANG_WARN_CONSTANT_CONVERSION = YES;
				CLANG_WARN_DIRECT_OBJC_ISA_USAGE = YES_ERROR;
				CLANG_WARN_DOCUMENTATION_COMMENTS = YES;
				CLANG_WARN_EMPTY_BODY = YES;
				CLANG_WARN_ENUM_CONVERSION = YES;
				CLANG_WARN_INFINITE_RECURSION = YES;
				CLANG_WARN_INT_CONVERSION = YES;
				CLANG_WARN_NON_LITERAL_NULL_CONVERSION = YES;
				CLANG_WARN_OBJC_LITERAL_CONVERSION = YES;
				CLANG_WARN_OBJC_ROOT_CLASS = YES_ERROR;
				CLANG_WARN_RANGE_LOOP_ANALYSIS = YES;
				CLANG_WARN_STRICT_PROTOTYPES = YES;
				CLANG_WARN_SUSPICIOUS_MOVE = YES;
				CLANG_WARN_UNGUARDED_AVAILABILITY = YES_AGGRESSIVE;
				CLANG_WARN_UNREACHABLE_CODE = YES;
				CLANG_WARN__DUPLICATE_METHOD_MATCH = YES;
				CODE_SIGN_IDENTITY = "";
				"CODE_SIGN_IDENTITY[sdk=watchos*]" = "";
				CODE_SIGN_STYLE = Automatic;
				COPY_PHASE_STRIP = NO;
				CURRENT_PROJECT_VERSION = 1;
				DEBUG_INFORMATION_FORMAT = dwarf;
				DEFINES_MODULE = YES;
				DEVELOPMENT_TEAM = "";
				DYLIB_COMPATIBILITY_VERSION = 1;
				DYLIB_CURRENT_VERSION = 1;
				DYLIB_INSTALL_NAME_BASE = "@rpath";
				ENABLE_MODULE_VERIFIER = YES;
				ENABLE_STRICT_OBJC_MSGSEND = YES;
				ENABLE_TESTABILITY = YES;
				GCC_C_LANGUAGE_STANDARD = gnu11;
				GCC_DYNAMIC_NO_PIC = NO;
				GCC_NO_COMMON_BLOCKS = YES;
				GCC_OPTIMIZATION_LEVEL = 0;
				GCC_PREPROCESSOR_DEFINITIONS = (
					"DEBUG=1",
					"$(inherited)",
				);
				GCC_WARN_64_TO_32_BIT_CONVERSION = YES;
				GCC_WARN_ABOUT_RETURN_TYPE = YES_ERROR;
				GCC_WARN_UNDECLARED_SELECTOR = YES;
				GCC_WARN_UNINITIALIZED_AUTOS = YES_AGGRESSIVE;
				GCC_WARN_UNUSED_FUNCTION = YES;
				GCC_WARN_UNUSED_VARIABLE = YES;
				INFOPLIST_FILE = "$(SRCROOT)/Sources/Info.plist";
				INSTALL_PATH = "$(LOCAL_LIBRARY_DIR)/Frameworks";
				LD_RUNPATH_SEARCH_PATHS = (
					"$(inherited)",
					"@executable_path/Frameworks",
					"@loader_path/Frameworks",
				);
				MARKETING_VERSION = 6.2.0;
				MODULE_VERIFIER_SUPPORTED_LANGUAGES = "objective-c objective-c++";
				MODULE_VERIFIER_SUPPORTED_LANGUAGE_STANDARDS = "gnu11 gnu++14";
				MTL_ENABLE_DEBUG_INFO = YES;
				ONLY_ACTIVE_ARCH = YES;
				PRODUCT_BUNDLE_IDENTIFIER = "com.swifterswift.SwifterSwift-watchOS";
				PRODUCT_NAME = SwifterSwift;
				PROVISIONING_PROFILE_SPECIFIER = "";
				SDKROOT = watchos;
				SKIP_INSTALL = YES;
				SWIFT_ACTIVE_COMPILATION_CONDITIONS = DEBUG;
				SWIFT_OPTIMIZATION_LEVEL = "-Onone";
				SWIFT_VERSION = 5.0;
				TARGETED_DEVICE_FAMILY = 4;
				VERSIONING_SYSTEM = "apple-generic";
				VERSION_INFO_PREFIX = "";
				WATCHOS_DEPLOYMENT_TARGET = 6.0;
			};
			name = Debug;
		};
		07898B7F1F278DBC00558C97 /* Release */ = {
			isa = XCBuildConfiguration;
			buildSettings = {
				ALWAYS_SEARCH_USER_PATHS = NO;
				APPLICATION_EXTENSION_API_ONLY = YES;
				CLANG_ANALYZER_NONNULL = YES;
				CLANG_ANALYZER_NUMBER_OBJECT_CONVERSION = YES_AGGRESSIVE;
				CLANG_CXX_LANGUAGE_STANDARD = "gnu++14";
				CLANG_CXX_LIBRARY = "libc++";
				CLANG_ENABLE_MODULES = YES;
				CLANG_ENABLE_OBJC_ARC = YES;
				CLANG_WARN_BLOCK_CAPTURE_AUTORELEASING = YES;
				CLANG_WARN_BOOL_CONVERSION = YES;
				CLANG_WARN_COMMA = YES;
				CLANG_WARN_CONSTANT_CONVERSION = YES;
				CLANG_WARN_DIRECT_OBJC_ISA_USAGE = YES_ERROR;
				CLANG_WARN_DOCUMENTATION_COMMENTS = YES;
				CLANG_WARN_EMPTY_BODY = YES;
				CLANG_WARN_ENUM_CONVERSION = YES;
				CLANG_WARN_INFINITE_RECURSION = YES;
				CLANG_WARN_INT_CONVERSION = YES;
				CLANG_WARN_NON_LITERAL_NULL_CONVERSION = YES;
				CLANG_WARN_OBJC_LITERAL_CONVERSION = YES;
				CLANG_WARN_OBJC_ROOT_CLASS = YES_ERROR;
				CLANG_WARN_RANGE_LOOP_ANALYSIS = YES;
				CLANG_WARN_STRICT_PROTOTYPES = YES;
				CLANG_WARN_SUSPICIOUS_MOVE = YES;
				CLANG_WARN_UNGUARDED_AVAILABILITY = YES_AGGRESSIVE;
				CLANG_WARN_UNREACHABLE_CODE = YES;
				CLANG_WARN__DUPLICATE_METHOD_MATCH = YES;
				CODE_SIGN_IDENTITY = "";
				"CODE_SIGN_IDENTITY[sdk=watchos*]" = "";
				CODE_SIGN_STYLE = Automatic;
				COPY_PHASE_STRIP = NO;
				CURRENT_PROJECT_VERSION = 1;
				DEBUG_INFORMATION_FORMAT = "dwarf-with-dsym";
				DEFINES_MODULE = YES;
				DEVELOPMENT_TEAM = "";
				DYLIB_COMPATIBILITY_VERSION = 1;
				DYLIB_CURRENT_VERSION = 1;
				DYLIB_INSTALL_NAME_BASE = "@rpath";
				ENABLE_MODULE_VERIFIER = YES;
				ENABLE_NS_ASSERTIONS = NO;
				ENABLE_STRICT_OBJC_MSGSEND = YES;
				GCC_C_LANGUAGE_STANDARD = gnu11;
				GCC_NO_COMMON_BLOCKS = YES;
				GCC_WARN_64_TO_32_BIT_CONVERSION = YES;
				GCC_WARN_ABOUT_RETURN_TYPE = YES_ERROR;
				GCC_WARN_UNDECLARED_SELECTOR = YES;
				GCC_WARN_UNINITIALIZED_AUTOS = YES_AGGRESSIVE;
				GCC_WARN_UNUSED_FUNCTION = YES;
				GCC_WARN_UNUSED_VARIABLE = YES;
				INFOPLIST_FILE = "$(SRCROOT)/Sources/Info.plist";
				INSTALL_PATH = "$(LOCAL_LIBRARY_DIR)/Frameworks";
				LD_RUNPATH_SEARCH_PATHS = (
					"$(inherited)",
					"@executable_path/Frameworks",
					"@loader_path/Frameworks",
				);
				MARKETING_VERSION = 6.2.0;
				MODULE_VERIFIER_SUPPORTED_LANGUAGES = "objective-c objective-c++";
				MODULE_VERIFIER_SUPPORTED_LANGUAGE_STANDARDS = "gnu11 gnu++14";
				MTL_ENABLE_DEBUG_INFO = NO;
				PRODUCT_BUNDLE_IDENTIFIER = "com.swifterswift.SwifterSwift-watchOS";
				PRODUCT_NAME = SwifterSwift;
				PROVISIONING_PROFILE_SPECIFIER = "";
				SDKROOT = watchos;
				SKIP_INSTALL = YES;
				SWIFT_COMPILATION_MODE = wholemodule;
				SWIFT_OPTIMIZATION_LEVEL = "-O";
				SWIFT_VERSION = 5.0;
				TARGETED_DEVICE_FAMILY = 4;
				VALIDATE_PRODUCT = YES;
				VERSIONING_SYSTEM = "apple-generic";
				VERSION_INFO_PREFIX = "";
				WATCHOS_DEPLOYMENT_TARGET = 6.0;
			};
			name = Release;
		};
		07898B8B1F278DD200558C97 /* Debug */ = {
			isa = XCBuildConfiguration;
			buildSettings = {
				ALWAYS_SEARCH_USER_PATHS = NO;
				CLANG_ANALYZER_NONNULL = YES;
				CLANG_ANALYZER_NUMBER_OBJECT_CONVERSION = YES_AGGRESSIVE;
				CLANG_CXX_LANGUAGE_STANDARD = "gnu++14";
				CLANG_CXX_LIBRARY = "libc++";
				CLANG_ENABLE_MODULES = YES;
				CLANG_ENABLE_OBJC_ARC = YES;
				CLANG_WARN_BLOCK_CAPTURE_AUTORELEASING = YES;
				CLANG_WARN_BOOL_CONVERSION = YES;
				CLANG_WARN_COMMA = YES;
				CLANG_WARN_CONSTANT_CONVERSION = YES;
				CLANG_WARN_DIRECT_OBJC_ISA_USAGE = YES_ERROR;
				CLANG_WARN_DOCUMENTATION_COMMENTS = YES;
				CLANG_WARN_EMPTY_BODY = YES;
				CLANG_WARN_ENUM_CONVERSION = YES;
				CLANG_WARN_INFINITE_RECURSION = YES;
				CLANG_WARN_INT_CONVERSION = YES;
				CLANG_WARN_NON_LITERAL_NULL_CONVERSION = YES;
				CLANG_WARN_OBJC_LITERAL_CONVERSION = YES;
				CLANG_WARN_OBJC_ROOT_CLASS = YES_ERROR;
				CLANG_WARN_RANGE_LOOP_ANALYSIS = YES;
				CLANG_WARN_STRICT_PROTOTYPES = YES;
				CLANG_WARN_SUSPICIOUS_MOVE = YES;
				CLANG_WARN_UNGUARDED_AVAILABILITY = YES_AGGRESSIVE;
				CLANG_WARN_UNREACHABLE_CODE = YES;
				CLANG_WARN__DUPLICATE_METHOD_MATCH = YES;
				CODE_SIGN_IDENTITY = "";
				CODE_SIGN_STYLE = Automatic;
				COMBINE_HIDPI_IMAGES = YES;
				COPY_PHASE_STRIP = NO;
				CURRENT_PROJECT_VERSION = 1;
				DEAD_CODE_STRIPPING = YES;
				DEBUG_INFORMATION_FORMAT = dwarf;
				DEFINES_MODULE = YES;
				DEVELOPMENT_TEAM = "";
				DYLIB_COMPATIBILITY_VERSION = 1;
				DYLIB_CURRENT_VERSION = 1;
				DYLIB_INSTALL_NAME_BASE = "@rpath";
				ENABLE_MODULE_VERIFIER = YES;
				ENABLE_STRICT_OBJC_MSGSEND = YES;
				ENABLE_TESTABILITY = YES;
				FRAMEWORK_VERSION = A;
				GCC_C_LANGUAGE_STANDARD = gnu11;
				GCC_DYNAMIC_NO_PIC = NO;
				GCC_NO_COMMON_BLOCKS = YES;
				GCC_OPTIMIZATION_LEVEL = 0;
				GCC_PREPROCESSOR_DEFINITIONS = (
					"DEBUG=1",
					"$(inherited)",
				);
				GCC_WARN_64_TO_32_BIT_CONVERSION = YES;
				GCC_WARN_ABOUT_RETURN_TYPE = YES_ERROR;
				GCC_WARN_UNDECLARED_SELECTOR = YES;
				GCC_WARN_UNINITIALIZED_AUTOS = YES_AGGRESSIVE;
				GCC_WARN_UNUSED_FUNCTION = YES;
				GCC_WARN_UNUSED_VARIABLE = YES;
				INFOPLIST_FILE = "$(SRCROOT)/Sources/Info.plist";
				INSTALL_PATH = "$(LOCAL_LIBRARY_DIR)/Frameworks";
				IPHONEOS_DEPLOYMENT_TARGET = 10.0;
				LD_RUNPATH_SEARCH_PATHS = (
					"$(inherited)",
					"@executable_path/../Frameworks",
					"@loader_path/Frameworks",
				);
<<<<<<< HEAD
				MACOSX_DEPLOYMENT_TARGET = 10.15;
				MARKETING_VERSION = 6.1.1;
=======
				MARKETING_VERSION = 6.2.0;
>>>>>>> ae3150ed
				MODULE_VERIFIER_SUPPORTED_LANGUAGES = "objective-c objective-c++";
				MODULE_VERIFIER_SUPPORTED_LANGUAGE_STANDARDS = "gnu11 gnu++14";
				MTL_ENABLE_DEBUG_INFO = YES;
				ONLY_ACTIVE_ARCH = YES;
				PRODUCT_BUNDLE_IDENTIFIER = "com.swifterswift.SwifterSwift-macOS";
				PRODUCT_NAME = SwifterSwift;
				PROVISIONING_PROFILE_SPECIFIER = "";
				SDKROOT = macosx;
				SKIP_INSTALL = YES;
				SWIFT_ACTIVE_COMPILATION_CONDITIONS = DEBUG;
				SWIFT_OPTIMIZATION_LEVEL = "-Onone";
				SWIFT_VERSION = 5.0;
				VERSIONING_SYSTEM = "apple-generic";
				VERSION_INFO_PREFIX = "";
			};
			name = Debug;
		};
		07898B8C1F278DD200558C97 /* Release */ = {
			isa = XCBuildConfiguration;
			buildSettings = {
				ALWAYS_SEARCH_USER_PATHS = NO;
				CLANG_ANALYZER_NONNULL = YES;
				CLANG_ANALYZER_NUMBER_OBJECT_CONVERSION = YES_AGGRESSIVE;
				CLANG_CXX_LANGUAGE_STANDARD = "gnu++14";
				CLANG_CXX_LIBRARY = "libc++";
				CLANG_ENABLE_MODULES = YES;
				CLANG_ENABLE_OBJC_ARC = YES;
				CLANG_WARN_BLOCK_CAPTURE_AUTORELEASING = YES;
				CLANG_WARN_BOOL_CONVERSION = YES;
				CLANG_WARN_COMMA = YES;
				CLANG_WARN_CONSTANT_CONVERSION = YES;
				CLANG_WARN_DIRECT_OBJC_ISA_USAGE = YES_ERROR;
				CLANG_WARN_DOCUMENTATION_COMMENTS = YES;
				CLANG_WARN_EMPTY_BODY = YES;
				CLANG_WARN_ENUM_CONVERSION = YES;
				CLANG_WARN_INFINITE_RECURSION = YES;
				CLANG_WARN_INT_CONVERSION = YES;
				CLANG_WARN_NON_LITERAL_NULL_CONVERSION = YES;
				CLANG_WARN_OBJC_LITERAL_CONVERSION = YES;
				CLANG_WARN_OBJC_ROOT_CLASS = YES_ERROR;
				CLANG_WARN_RANGE_LOOP_ANALYSIS = YES;
				CLANG_WARN_STRICT_PROTOTYPES = YES;
				CLANG_WARN_SUSPICIOUS_MOVE = YES;
				CLANG_WARN_UNGUARDED_AVAILABILITY = YES_AGGRESSIVE;
				CLANG_WARN_UNREACHABLE_CODE = YES;
				CLANG_WARN__DUPLICATE_METHOD_MATCH = YES;
				CODE_SIGN_IDENTITY = "";
				CODE_SIGN_STYLE = Automatic;
				COMBINE_HIDPI_IMAGES = YES;
				COPY_PHASE_STRIP = NO;
				CURRENT_PROJECT_VERSION = 1;
				DEAD_CODE_STRIPPING = YES;
				DEBUG_INFORMATION_FORMAT = "dwarf-with-dsym";
				DEFINES_MODULE = YES;
				DEVELOPMENT_TEAM = "";
				DYLIB_COMPATIBILITY_VERSION = 1;
				DYLIB_CURRENT_VERSION = 1;
				DYLIB_INSTALL_NAME_BASE = "@rpath";
				ENABLE_MODULE_VERIFIER = YES;
				ENABLE_NS_ASSERTIONS = NO;
				ENABLE_STRICT_OBJC_MSGSEND = YES;
				FRAMEWORK_VERSION = A;
				GCC_C_LANGUAGE_STANDARD = gnu11;
				GCC_NO_COMMON_BLOCKS = YES;
				GCC_WARN_64_TO_32_BIT_CONVERSION = YES;
				GCC_WARN_ABOUT_RETURN_TYPE = YES_ERROR;
				GCC_WARN_UNDECLARED_SELECTOR = YES;
				GCC_WARN_UNINITIALIZED_AUTOS = YES_AGGRESSIVE;
				GCC_WARN_UNUSED_FUNCTION = YES;
				GCC_WARN_UNUSED_VARIABLE = YES;
				INFOPLIST_FILE = "$(SRCROOT)/Sources/Info.plist";
				INSTALL_PATH = "$(LOCAL_LIBRARY_DIR)/Frameworks";
				IPHONEOS_DEPLOYMENT_TARGET = 10.0;
				LD_RUNPATH_SEARCH_PATHS = (
					"$(inherited)",
					"@executable_path/../Frameworks",
					"@loader_path/Frameworks",
				);
<<<<<<< HEAD
				MACOSX_DEPLOYMENT_TARGET = 10.15;
				MARKETING_VERSION = 6.1.1;
=======
				MARKETING_VERSION = 6.2.0;
>>>>>>> ae3150ed
				MODULE_VERIFIER_SUPPORTED_LANGUAGES = "objective-c objective-c++";
				MODULE_VERIFIER_SUPPORTED_LANGUAGE_STANDARDS = "gnu11 gnu++14";
				MTL_ENABLE_DEBUG_INFO = NO;
				PRODUCT_BUNDLE_IDENTIFIER = "com.swifterswift.SwifterSwift-macOS";
				PRODUCT_NAME = SwifterSwift;
				PROVISIONING_PROFILE_SPECIFIER = "";
				SDKROOT = macosx;
				SKIP_INSTALL = YES;
				SWIFT_COMPILATION_MODE = wholemodule;
				SWIFT_OPTIMIZATION_LEVEL = "-O";
				SWIFT_VERSION = 5.0;
				VERSIONING_SYSTEM = "apple-generic";
				VERSION_INFO_PREFIX = "";
			};
			name = Release;
		};
		07C50CD11F5EAF2700F46E5A /* Debug */ = {
			isa = XCBuildConfiguration;
			buildSettings = {
				ALWAYS_EMBED_SWIFT_STANDARD_LIBRARIES = YES;
				ALWAYS_SEARCH_USER_PATHS = NO;
				CLANG_ANALYZER_NONNULL = YES;
				CLANG_ANALYZER_NUMBER_OBJECT_CONVERSION = YES_AGGRESSIVE;
				CLANG_CXX_LANGUAGE_STANDARD = "gnu++14";
				CLANG_CXX_LIBRARY = "libc++";
				CLANG_ENABLE_MODULES = YES;
				CLANG_ENABLE_OBJC_ARC = YES;
				CLANG_WARN_BLOCK_CAPTURE_AUTORELEASING = YES;
				CLANG_WARN_BOOL_CONVERSION = YES;
				CLANG_WARN_COMMA = YES;
				CLANG_WARN_CONSTANT_CONVERSION = YES;
				CLANG_WARN_DIRECT_OBJC_ISA_USAGE = YES_ERROR;
				CLANG_WARN_DOCUMENTATION_COMMENTS = YES;
				CLANG_WARN_EMPTY_BODY = YES;
				CLANG_WARN_ENUM_CONVERSION = YES;
				CLANG_WARN_INFINITE_RECURSION = YES;
				CLANG_WARN_INT_CONVERSION = YES;
				CLANG_WARN_NON_LITERAL_NULL_CONVERSION = YES;
				CLANG_WARN_OBJC_LITERAL_CONVERSION = YES;
				CLANG_WARN_OBJC_ROOT_CLASS = YES_ERROR;
				CLANG_WARN_RANGE_LOOP_ANALYSIS = YES;
				CLANG_WARN_STRICT_PROTOTYPES = YES;
				CLANG_WARN_SUSPICIOUS_MOVE = YES;
				CLANG_WARN_UNGUARDED_AVAILABILITY = YES_AGGRESSIVE;
				CLANG_WARN_UNREACHABLE_CODE = YES;
				CLANG_WARN__DUPLICATE_METHOD_MATCH = YES;
				CODE_SIGN_IDENTITY = "";
				"CODE_SIGN_IDENTITY[sdk=iphoneos*]" = "";
				CODE_SIGN_STYLE = Automatic;
				COPY_PHASE_STRIP = NO;
				DEBUG_INFORMATION_FORMAT = dwarf;
				DEVELOPMENT_TEAM = "";
				ENABLE_STRICT_OBJC_MSGSEND = YES;
				ENABLE_TESTABILITY = YES;
				GCC_C_LANGUAGE_STANDARD = gnu11;
				GCC_DYNAMIC_NO_PIC = NO;
				GCC_NO_COMMON_BLOCKS = YES;
				GCC_OPTIMIZATION_LEVEL = 0;
				GCC_PREPROCESSOR_DEFINITIONS = (
					"DEBUG=1",
					"$(inherited)",
				);
				GCC_WARN_64_TO_32_BIT_CONVERSION = YES;
				GCC_WARN_ABOUT_RETURN_TYPE = YES_ERROR;
				GCC_WARN_UNDECLARED_SELECTOR = YES;
				GCC_WARN_UNINITIALIZED_AUTOS = YES_AGGRESSIVE;
				GCC_WARN_UNUSED_FUNCTION = YES;
				GCC_WARN_UNUSED_VARIABLE = YES;
				INFOPLIST_FILE = Tests/Info.plist;
				LD_RUNPATH_SEARCH_PATHS = (
					"$(inherited)",
					"@executable_path/Frameworks",
					"@loader_path/Frameworks",
				);
				MTL_ENABLE_DEBUG_INFO = YES;
				ONLY_ACTIVE_ARCH = YES;
				PRODUCT_BUNDLE_IDENTIFIER = "com.swifterswift.SwifterSwift-iOSTests";
				PRODUCT_NAME = "$(TARGET_NAME)";
				PROVISIONING_PROFILE_SPECIFIER = "";
				SDKROOT = iphoneos;
				SWIFT_ACTIVE_COMPILATION_CONDITIONS = DEBUG;
				SWIFT_OPTIMIZATION_LEVEL = "-Onone";
				SWIFT_VERSION = 5.0;
				TARGETED_DEVICE_FAMILY = "1,2";
			};
			name = Debug;
		};
		07C50CD21F5EAF2700F46E5A /* Release */ = {
			isa = XCBuildConfiguration;
			buildSettings = {
				ALWAYS_EMBED_SWIFT_STANDARD_LIBRARIES = YES;
				ALWAYS_SEARCH_USER_PATHS = NO;
				CLANG_ANALYZER_NONNULL = YES;
				CLANG_ANALYZER_NUMBER_OBJECT_CONVERSION = YES_AGGRESSIVE;
				CLANG_CXX_LANGUAGE_STANDARD = "gnu++14";
				CLANG_CXX_LIBRARY = "libc++";
				CLANG_ENABLE_MODULES = YES;
				CLANG_ENABLE_OBJC_ARC = YES;
				CLANG_WARN_BLOCK_CAPTURE_AUTORELEASING = YES;
				CLANG_WARN_BOOL_CONVERSION = YES;
				CLANG_WARN_COMMA = YES;
				CLANG_WARN_CONSTANT_CONVERSION = YES;
				CLANG_WARN_DIRECT_OBJC_ISA_USAGE = YES_ERROR;
				CLANG_WARN_DOCUMENTATION_COMMENTS = YES;
				CLANG_WARN_EMPTY_BODY = YES;
				CLANG_WARN_ENUM_CONVERSION = YES;
				CLANG_WARN_INFINITE_RECURSION = YES;
				CLANG_WARN_INT_CONVERSION = YES;
				CLANG_WARN_NON_LITERAL_NULL_CONVERSION = YES;
				CLANG_WARN_OBJC_LITERAL_CONVERSION = YES;
				CLANG_WARN_OBJC_ROOT_CLASS = YES_ERROR;
				CLANG_WARN_RANGE_LOOP_ANALYSIS = YES;
				CLANG_WARN_STRICT_PROTOTYPES = YES;
				CLANG_WARN_SUSPICIOUS_MOVE = YES;
				CLANG_WARN_UNGUARDED_AVAILABILITY = YES_AGGRESSIVE;
				CLANG_WARN_UNREACHABLE_CODE = YES;
				CLANG_WARN__DUPLICATE_METHOD_MATCH = YES;
				CODE_SIGN_IDENTITY = "";
				"CODE_SIGN_IDENTITY[sdk=iphoneos*]" = "";
				CODE_SIGN_STYLE = Automatic;
				COPY_PHASE_STRIP = NO;
				DEBUG_INFORMATION_FORMAT = "dwarf-with-dsym";
				DEVELOPMENT_TEAM = "";
				ENABLE_NS_ASSERTIONS = NO;
				ENABLE_STRICT_OBJC_MSGSEND = YES;
				GCC_C_LANGUAGE_STANDARD = gnu11;
				GCC_NO_COMMON_BLOCKS = YES;
				GCC_WARN_64_TO_32_BIT_CONVERSION = YES;
				GCC_WARN_ABOUT_RETURN_TYPE = YES_ERROR;
				GCC_WARN_UNDECLARED_SELECTOR = YES;
				GCC_WARN_UNINITIALIZED_AUTOS = YES_AGGRESSIVE;
				GCC_WARN_UNUSED_FUNCTION = YES;
				GCC_WARN_UNUSED_VARIABLE = YES;
				INFOPLIST_FILE = Tests/Info.plist;
				LD_RUNPATH_SEARCH_PATHS = (
					"$(inherited)",
					"@executable_path/Frameworks",
					"@loader_path/Frameworks",
				);
				MTL_ENABLE_DEBUG_INFO = NO;
				PRODUCT_BUNDLE_IDENTIFIER = "com.swifterswift.SwifterSwift-iOSTests";
				PRODUCT_NAME = "$(TARGET_NAME)";
				PROVISIONING_PROFILE_SPECIFIER = "";
				SDKROOT = iphoneos;
				SWIFT_COMPILATION_MODE = wholemodule;
				SWIFT_OPTIMIZATION_LEVEL = "-O";
				SWIFT_VERSION = 5.0;
				TARGETED_DEVICE_FAMILY = "1,2";
				VALIDATE_PRODUCT = YES;
			};
			name = Release;
		};
		07C50CE11F5EAF4B00F46E5A /* Debug */ = {
			isa = XCBuildConfiguration;
			buildSettings = {
				ALWAYS_EMBED_SWIFT_STANDARD_LIBRARIES = YES;
				ALWAYS_SEARCH_USER_PATHS = NO;
				CLANG_ANALYZER_NONNULL = YES;
				CLANG_ANALYZER_NUMBER_OBJECT_CONVERSION = YES_AGGRESSIVE;
				CLANG_CXX_LANGUAGE_STANDARD = "gnu++14";
				CLANG_CXX_LIBRARY = "libc++";
				CLANG_ENABLE_MODULES = YES;
				CLANG_ENABLE_OBJC_ARC = YES;
				CLANG_WARN_BLOCK_CAPTURE_AUTORELEASING = YES;
				CLANG_WARN_BOOL_CONVERSION = YES;
				CLANG_WARN_COMMA = YES;
				CLANG_WARN_CONSTANT_CONVERSION = YES;
				CLANG_WARN_DIRECT_OBJC_ISA_USAGE = YES_ERROR;
				CLANG_WARN_DOCUMENTATION_COMMENTS = YES;
				CLANG_WARN_EMPTY_BODY = YES;
				CLANG_WARN_ENUM_CONVERSION = YES;
				CLANG_WARN_INFINITE_RECURSION = YES;
				CLANG_WARN_INT_CONVERSION = YES;
				CLANG_WARN_NON_LITERAL_NULL_CONVERSION = YES;
				CLANG_WARN_OBJC_LITERAL_CONVERSION = YES;
				CLANG_WARN_OBJC_ROOT_CLASS = YES_ERROR;
				CLANG_WARN_RANGE_LOOP_ANALYSIS = YES;
				CLANG_WARN_STRICT_PROTOTYPES = YES;
				CLANG_WARN_SUSPICIOUS_MOVE = YES;
				CLANG_WARN_UNGUARDED_AVAILABILITY = YES_AGGRESSIVE;
				CLANG_WARN_UNREACHABLE_CODE = YES;
				CLANG_WARN__DUPLICATE_METHOD_MATCH = YES;
				CODE_SIGN_IDENTITY = "";
				"CODE_SIGN_IDENTITY[sdk=appletvos*]" = "";
				CODE_SIGN_STYLE = Automatic;
				COPY_PHASE_STRIP = NO;
				DEBUG_INFORMATION_FORMAT = dwarf;
				DEVELOPMENT_TEAM = "";
				ENABLE_STRICT_OBJC_MSGSEND = YES;
				ENABLE_TESTABILITY = YES;
				GCC_C_LANGUAGE_STANDARD = gnu11;
				GCC_DYNAMIC_NO_PIC = NO;
				GCC_NO_COMMON_BLOCKS = YES;
				GCC_OPTIMIZATION_LEVEL = 0;
				GCC_PREPROCESSOR_DEFINITIONS = (
					"DEBUG=1",
					"$(inherited)",
				);
				GCC_WARN_64_TO_32_BIT_CONVERSION = YES;
				GCC_WARN_ABOUT_RETURN_TYPE = YES_ERROR;
				GCC_WARN_UNDECLARED_SELECTOR = YES;
				GCC_WARN_UNINITIALIZED_AUTOS = YES_AGGRESSIVE;
				GCC_WARN_UNUSED_FUNCTION = YES;
				GCC_WARN_UNUSED_VARIABLE = YES;
				INFOPLIST_FILE = Tests/Info.plist;
				IPHONEOS_DEPLOYMENT_TARGET = 10.0;
				LD_RUNPATH_SEARCH_PATHS = (
					"$(inherited)",
					"@executable_path/Frameworks",
					"@loader_path/Frameworks",
				);
				MTL_ENABLE_DEBUG_INFO = YES;
				ONLY_ACTIVE_ARCH = YES;
				PRODUCT_BUNDLE_IDENTIFIER = "com.swifterswift.SwifterSwift-tvOSTests";
				PRODUCT_NAME = "$(TARGET_NAME)";
				PROVISIONING_PROFILE_SPECIFIER = "";
				SDKROOT = appletvos;
				SWIFT_ACTIVE_COMPILATION_CONDITIONS = DEBUG;
				SWIFT_OPTIMIZATION_LEVEL = "-Onone";
				SWIFT_VERSION = 5.0;
				TARGETED_DEVICE_FAMILY = 3;
			};
			name = Debug;
		};
		07C50CE21F5EAF4B00F46E5A /* Release */ = {
			isa = XCBuildConfiguration;
			buildSettings = {
				ALWAYS_EMBED_SWIFT_STANDARD_LIBRARIES = YES;
				ALWAYS_SEARCH_USER_PATHS = NO;
				CLANG_ANALYZER_NONNULL = YES;
				CLANG_ANALYZER_NUMBER_OBJECT_CONVERSION = YES_AGGRESSIVE;
				CLANG_CXX_LANGUAGE_STANDARD = "gnu++14";
				CLANG_CXX_LIBRARY = "libc++";
				CLANG_ENABLE_MODULES = YES;
				CLANG_ENABLE_OBJC_ARC = YES;
				CLANG_WARN_BLOCK_CAPTURE_AUTORELEASING = YES;
				CLANG_WARN_BOOL_CONVERSION = YES;
				CLANG_WARN_COMMA = YES;
				CLANG_WARN_CONSTANT_CONVERSION = YES;
				CLANG_WARN_DIRECT_OBJC_ISA_USAGE = YES_ERROR;
				CLANG_WARN_DOCUMENTATION_COMMENTS = YES;
				CLANG_WARN_EMPTY_BODY = YES;
				CLANG_WARN_ENUM_CONVERSION = YES;
				CLANG_WARN_INFINITE_RECURSION = YES;
				CLANG_WARN_INT_CONVERSION = YES;
				CLANG_WARN_NON_LITERAL_NULL_CONVERSION = YES;
				CLANG_WARN_OBJC_LITERAL_CONVERSION = YES;
				CLANG_WARN_OBJC_ROOT_CLASS = YES_ERROR;
				CLANG_WARN_RANGE_LOOP_ANALYSIS = YES;
				CLANG_WARN_STRICT_PROTOTYPES = YES;
				CLANG_WARN_SUSPICIOUS_MOVE = YES;
				CLANG_WARN_UNGUARDED_AVAILABILITY = YES_AGGRESSIVE;
				CLANG_WARN_UNREACHABLE_CODE = YES;
				CLANG_WARN__DUPLICATE_METHOD_MATCH = YES;
				CODE_SIGN_IDENTITY = "";
				"CODE_SIGN_IDENTITY[sdk=appletvos*]" = "";
				CODE_SIGN_STYLE = Automatic;
				COPY_PHASE_STRIP = NO;
				DEBUG_INFORMATION_FORMAT = "dwarf-with-dsym";
				DEVELOPMENT_TEAM = "";
				ENABLE_NS_ASSERTIONS = NO;
				ENABLE_STRICT_OBJC_MSGSEND = YES;
				GCC_C_LANGUAGE_STANDARD = gnu11;
				GCC_NO_COMMON_BLOCKS = YES;
				GCC_WARN_64_TO_32_BIT_CONVERSION = YES;
				GCC_WARN_ABOUT_RETURN_TYPE = YES_ERROR;
				GCC_WARN_UNDECLARED_SELECTOR = YES;
				GCC_WARN_UNINITIALIZED_AUTOS = YES_AGGRESSIVE;
				GCC_WARN_UNUSED_FUNCTION = YES;
				GCC_WARN_UNUSED_VARIABLE = YES;
				INFOPLIST_FILE = Tests/Info.plist;
				IPHONEOS_DEPLOYMENT_TARGET = 10.0;
				LD_RUNPATH_SEARCH_PATHS = (
					"$(inherited)",
					"@executable_path/Frameworks",
					"@loader_path/Frameworks",
				);
				MTL_ENABLE_DEBUG_INFO = NO;
				PRODUCT_BUNDLE_IDENTIFIER = "com.swifterswift.SwifterSwift-tvOSTests";
				PRODUCT_NAME = "$(TARGET_NAME)";
				PROVISIONING_PROFILE_SPECIFIER = "";
				SDKROOT = appletvos;
				SWIFT_COMPILATION_MODE = wholemodule;
				SWIFT_OPTIMIZATION_LEVEL = "-O";
				SWIFT_VERSION = 5.0;
				TARGETED_DEVICE_FAMILY = 3;
				VALIDATE_PRODUCT = YES;
			};
			name = Release;
		};
		07C50CF01F5EAF6300F46E5A /* Debug */ = {
			isa = XCBuildConfiguration;
			buildSettings = {
				ALWAYS_EMBED_SWIFT_STANDARD_LIBRARIES = YES;
				ALWAYS_SEARCH_USER_PATHS = NO;
				CLANG_ANALYZER_NONNULL = YES;
				CLANG_ANALYZER_NUMBER_OBJECT_CONVERSION = YES_AGGRESSIVE;
				CLANG_CXX_LANGUAGE_STANDARD = "gnu++14";
				CLANG_CXX_LIBRARY = "libc++";
				CLANG_ENABLE_MODULES = YES;
				CLANG_ENABLE_OBJC_ARC = YES;
				CLANG_WARN_BLOCK_CAPTURE_AUTORELEASING = YES;
				CLANG_WARN_BOOL_CONVERSION = YES;
				CLANG_WARN_COMMA = YES;
				CLANG_WARN_CONSTANT_CONVERSION = YES;
				CLANG_WARN_DIRECT_OBJC_ISA_USAGE = YES_ERROR;
				CLANG_WARN_DOCUMENTATION_COMMENTS = YES;
				CLANG_WARN_EMPTY_BODY = YES;
				CLANG_WARN_ENUM_CONVERSION = YES;
				CLANG_WARN_INFINITE_RECURSION = YES;
				CLANG_WARN_INT_CONVERSION = YES;
				CLANG_WARN_NON_LITERAL_NULL_CONVERSION = YES;
				CLANG_WARN_OBJC_LITERAL_CONVERSION = YES;
				CLANG_WARN_OBJC_ROOT_CLASS = YES_ERROR;
				CLANG_WARN_RANGE_LOOP_ANALYSIS = YES;
				CLANG_WARN_STRICT_PROTOTYPES = YES;
				CLANG_WARN_SUSPICIOUS_MOVE = YES;
				CLANG_WARN_UNGUARDED_AVAILABILITY = YES_AGGRESSIVE;
				CLANG_WARN_UNREACHABLE_CODE = YES;
				CLANG_WARN__DUPLICATE_METHOD_MATCH = YES;
				CODE_SIGN_IDENTITY = "";
				CODE_SIGN_STYLE = Automatic;
				COMBINE_HIDPI_IMAGES = YES;
				COPY_PHASE_STRIP = NO;
				DEAD_CODE_STRIPPING = YES;
				DEBUG_INFORMATION_FORMAT = dwarf;
				DEVELOPMENT_TEAM = "";
				ENABLE_STRICT_OBJC_MSGSEND = YES;
				ENABLE_TESTABILITY = YES;
				GCC_C_LANGUAGE_STANDARD = gnu11;
				GCC_DYNAMIC_NO_PIC = NO;
				GCC_NO_COMMON_BLOCKS = YES;
				GCC_OPTIMIZATION_LEVEL = 0;
				GCC_PREPROCESSOR_DEFINITIONS = (
					"DEBUG=1",
					"$(inherited)",
				);
				GCC_WARN_64_TO_32_BIT_CONVERSION = YES;
				GCC_WARN_ABOUT_RETURN_TYPE = YES_ERROR;
				GCC_WARN_UNDECLARED_SELECTOR = YES;
				GCC_WARN_UNINITIALIZED_AUTOS = YES_AGGRESSIVE;
				GCC_WARN_UNUSED_FUNCTION = YES;
				GCC_WARN_UNUSED_VARIABLE = YES;
				INFOPLIST_FILE = Tests/Info.plist;
				IPHONEOS_DEPLOYMENT_TARGET = 10.0;
				LD_RUNPATH_SEARCH_PATHS = (
					"$(inherited)",
					"@executable_path/../Frameworks",
					"@loader_path/../Frameworks",
				);
				MTL_ENABLE_DEBUG_INFO = YES;
				ONLY_ACTIVE_ARCH = YES;
				PRODUCT_BUNDLE_IDENTIFIER = "com.swifterswift.SwifterSwift-macOSTests";
				PRODUCT_NAME = "$(TARGET_NAME)";
				PROVISIONING_PROFILE_SPECIFIER = "";
				SDKROOT = macosx;
				SWIFT_ACTIVE_COMPILATION_CONDITIONS = DEBUG;
				SWIFT_OPTIMIZATION_LEVEL = "-Onone";
				SWIFT_VERSION = 5.0;
			};
			name = Debug;
		};
		07C50CF11F5EAF6300F46E5A /* Release */ = {
			isa = XCBuildConfiguration;
			buildSettings = {
				ALWAYS_EMBED_SWIFT_STANDARD_LIBRARIES = YES;
				ALWAYS_SEARCH_USER_PATHS = NO;
				CLANG_ANALYZER_NONNULL = YES;
				CLANG_ANALYZER_NUMBER_OBJECT_CONVERSION = YES_AGGRESSIVE;
				CLANG_CXX_LANGUAGE_STANDARD = "gnu++14";
				CLANG_CXX_LIBRARY = "libc++";
				CLANG_ENABLE_MODULES = YES;
				CLANG_ENABLE_OBJC_ARC = YES;
				CLANG_WARN_BLOCK_CAPTURE_AUTORELEASING = YES;
				CLANG_WARN_BOOL_CONVERSION = YES;
				CLANG_WARN_COMMA = YES;
				CLANG_WARN_CONSTANT_CONVERSION = YES;
				CLANG_WARN_DIRECT_OBJC_ISA_USAGE = YES_ERROR;
				CLANG_WARN_DOCUMENTATION_COMMENTS = YES;
				CLANG_WARN_EMPTY_BODY = YES;
				CLANG_WARN_ENUM_CONVERSION = YES;
				CLANG_WARN_INFINITE_RECURSION = YES;
				CLANG_WARN_INT_CONVERSION = YES;
				CLANG_WARN_NON_LITERAL_NULL_CONVERSION = YES;
				CLANG_WARN_OBJC_LITERAL_CONVERSION = YES;
				CLANG_WARN_OBJC_ROOT_CLASS = YES_ERROR;
				CLANG_WARN_RANGE_LOOP_ANALYSIS = YES;
				CLANG_WARN_STRICT_PROTOTYPES = YES;
				CLANG_WARN_SUSPICIOUS_MOVE = YES;
				CLANG_WARN_UNGUARDED_AVAILABILITY = YES_AGGRESSIVE;
				CLANG_WARN_UNREACHABLE_CODE = YES;
				CLANG_WARN__DUPLICATE_METHOD_MATCH = YES;
				CODE_SIGN_IDENTITY = "";
				CODE_SIGN_STYLE = Automatic;
				COMBINE_HIDPI_IMAGES = YES;
				COPY_PHASE_STRIP = NO;
				DEAD_CODE_STRIPPING = YES;
				DEBUG_INFORMATION_FORMAT = "dwarf-with-dsym";
				DEVELOPMENT_TEAM = "";
				ENABLE_NS_ASSERTIONS = NO;
				ENABLE_STRICT_OBJC_MSGSEND = YES;
				GCC_C_LANGUAGE_STANDARD = gnu11;
				GCC_NO_COMMON_BLOCKS = YES;
				GCC_WARN_64_TO_32_BIT_CONVERSION = YES;
				GCC_WARN_ABOUT_RETURN_TYPE = YES_ERROR;
				GCC_WARN_UNDECLARED_SELECTOR = YES;
				GCC_WARN_UNINITIALIZED_AUTOS = YES_AGGRESSIVE;
				GCC_WARN_UNUSED_FUNCTION = YES;
				GCC_WARN_UNUSED_VARIABLE = YES;
				INFOPLIST_FILE = Tests/Info.plist;
				IPHONEOS_DEPLOYMENT_TARGET = 10.0;
				LD_RUNPATH_SEARCH_PATHS = (
					"$(inherited)",
					"@executable_path/../Frameworks",
					"@loader_path/../Frameworks",
				);
				MTL_ENABLE_DEBUG_INFO = NO;
				PRODUCT_BUNDLE_IDENTIFIER = "com.swifterswift.SwifterSwift-macOSTests";
				PRODUCT_NAME = "$(TARGET_NAME)";
				PROVISIONING_PROFILE_SPECIFIER = "";
				SDKROOT = macosx;
				SWIFT_COMPILATION_MODE = wholemodule;
				SWIFT_OPTIMIZATION_LEVEL = "-O";
				SWIFT_VERSION = 5.0;
			};
			name = Release;
		};
/* End XCBuildConfiguration section */

/* Begin XCConfigurationList section */
		07898B551F278CF900558C97 /* Build configuration list for PBXProject "SwifterSwift" */ = {
			isa = XCConfigurationList;
			buildConfigurations = (
				07898B561F278CF900558C97 /* Debug */,
				07898B571F278CF900558C97 /* Release */,
			);
			defaultConfigurationIsVisible = 0;
			defaultConfigurationName = Release;
		};
		07898B631F278D7600558C97 /* Build configuration list for PBXNativeTarget "SwifterSwift-iOS" */ = {
			isa = XCConfigurationList;
			buildConfigurations = (
				07898B641F278D7600558C97 /* Debug */,
				07898B651F278D7600558C97 /* Release */,
			);
			defaultConfigurationIsVisible = 0;
			defaultConfigurationName = Release;
		};
		07898B701F278D9700558C97 /* Build configuration list for PBXNativeTarget "SwifterSwift-tvOS" */ = {
			isa = XCConfigurationList;
			buildConfigurations = (
				07898B711F278D9700558C97 /* Debug */,
				07898B721F278D9700558C97 /* Release */,
			);
			defaultConfigurationIsVisible = 0;
			defaultConfigurationName = Release;
		};
		07898B7D1F278DBC00558C97 /* Build configuration list for PBXNativeTarget "SwifterSwift-watchOS" */ = {
			isa = XCConfigurationList;
			buildConfigurations = (
				07898B7E1F278DBC00558C97 /* Debug */,
				07898B7F1F278DBC00558C97 /* Release */,
			);
			defaultConfigurationIsVisible = 0;
			defaultConfigurationName = Release;
		};
		07898B8A1F278DD200558C97 /* Build configuration list for PBXNativeTarget "SwifterSwift-macOS" */ = {
			isa = XCConfigurationList;
			buildConfigurations = (
				07898B8B1F278DD200558C97 /* Debug */,
				07898B8C1F278DD200558C97 /* Release */,
			);
			defaultConfigurationIsVisible = 0;
			defaultConfigurationName = Release;
		};
		07C50CD31F5EAF2700F46E5A /* Build configuration list for PBXNativeTarget "SwifterSwift-iOSTests" */ = {
			isa = XCConfigurationList;
			buildConfigurations = (
				07C50CD11F5EAF2700F46E5A /* Debug */,
				07C50CD21F5EAF2700F46E5A /* Release */,
			);
			defaultConfigurationIsVisible = 0;
			defaultConfigurationName = Release;
		};
		07C50CE01F5EAF4B00F46E5A /* Build configuration list for PBXNativeTarget "SwifterSwift-tvOSTests" */ = {
			isa = XCConfigurationList;
			buildConfigurations = (
				07C50CE11F5EAF4B00F46E5A /* Debug */,
				07C50CE21F5EAF4B00F46E5A /* Release */,
			);
			defaultConfigurationIsVisible = 0;
			defaultConfigurationName = Release;
		};
		07C50CEF1F5EAF6300F46E5A /* Build configuration list for PBXNativeTarget "SwifterSwift-macOSTests" */ = {
			isa = XCConfigurationList;
			buildConfigurations = (
				07C50CF01F5EAF6300F46E5A /* Debug */,
				07C50CF11F5EAF6300F46E5A /* Release */,
			);
			defaultConfigurationIsVisible = 0;
			defaultConfigurationName = Release;
		};
/* End XCConfigurationList section */
	};
	rootObject = 07898B521F278CF900558C97 /* Project object */;
}<|MERGE_RESOLUTION|>--- conflicted
+++ resolved
@@ -3640,12 +3640,8 @@
 					"@executable_path/../Frameworks",
 					"@loader_path/Frameworks",
 				);
-<<<<<<< HEAD
 				MACOSX_DEPLOYMENT_TARGET = 10.15;
-				MARKETING_VERSION = 6.1.1;
-=======
 				MARKETING_VERSION = 6.2.0;
->>>>>>> ae3150ed
 				MODULE_VERIFIER_SUPPORTED_LANGUAGES = "objective-c objective-c++";
 				MODULE_VERIFIER_SUPPORTED_LANGUAGE_STANDARDS = "gnu11 gnu++14";
 				MTL_ENABLE_DEBUG_INFO = YES;
@@ -3724,12 +3720,8 @@
 					"@executable_path/../Frameworks",
 					"@loader_path/Frameworks",
 				);
-<<<<<<< HEAD
 				MACOSX_DEPLOYMENT_TARGET = 10.15;
-				MARKETING_VERSION = 6.1.1;
-=======
 				MARKETING_VERSION = 6.2.0;
->>>>>>> ae3150ed
 				MODULE_VERIFIER_SUPPORTED_LANGUAGES = "objective-c objective-c++";
 				MODULE_VERIFIER_SUPPORTED_LANGUAGE_STANDARDS = "gnu11 gnu++14";
 				MTL_ENABLE_DEBUG_INFO = NO;
