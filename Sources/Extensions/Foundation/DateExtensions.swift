--- conflicted
+++ resolved
@@ -702,26 +702,21 @@
 	public func daysSince(_ date: Date) -> Double {
 		return self.timeIntervalSince(date)/(3600*24)
 	}
-<<<<<<< HEAD
     
-    /// SwifterSwift: check if a date is between two other dates
-    ///
-    /// - Parameters:
-    ///   - startDate: start date to compare self to.
-    ///   - endDate: endDate date to compare self to.
-    ///   - includeBounds: true if the start and end date should be included (default is false)
-    /// - Returns: true if the date is between the two given dates.
-    public func isBetween(_ startDate: Date, _ endDate: Date, includeBounds: Bool = false) -> Bool {
-        if includeBounds {
-            return startDate.compare(self).rawValue * self.compare(endDate).rawValue >= 0
-        } else {
-            return startDate.compare(self).rawValue * self.compare(endDate).rawValue > 0
-        }
-    }
-    
-=======
-	
->>>>>>> 69c3786f
+  /// SwifterSwift: check if a date is between two other dates
+  ///
+  /// - Parameters:
+  ///   - startDate: start date to compare self to.
+  ///   - endDate: endDate date to compare self to.
+  ///   - includeBounds: true if the start and end date should be included (default is false)
+  /// - Returns: true if the date is between the two given dates.
+  public func isBetween(_ startDate: Date, _ endDate: Date, includeBounds: Bool = false) -> Bool {
+      if includeBounds {
+          return startDate.compare(self).rawValue * self.compare(endDate).rawValue >= 0
+      } else {
+          return startDate.compare(self).rawValue * self.compare(endDate).rawValue > 0
+      }
+  }
 }
 
 
